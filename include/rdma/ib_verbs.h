--- conflicted
+++ resolved
@@ -2832,14 +2832,11 @@
 int rdma_user_mmap_entry_insert(struct ib_ucontext *ucontext,
 				struct rdma_user_mmap_entry *entry,
 				size_t length);
-<<<<<<< HEAD
-=======
 int rdma_user_mmap_entry_insert_range(struct ib_ucontext *ucontext,
 				      struct rdma_user_mmap_entry *entry,
 				      size_t length, u32 min_pgoff,
 				      u32 max_pgoff);
 
->>>>>>> a7196caf
 struct rdma_user_mmap_entry *
 rdma_user_mmap_entry_get_pgoff(struct ib_ucontext *ucontext,
 			       unsigned long pgoff);
