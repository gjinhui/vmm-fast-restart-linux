/*
 * Copyright (C) 2012-2015 - ARM Ltd
 * Author: Marc Zyngier <marc.zyngier@arm.com>
 *
 * This program is free software; you can redistribute it and/or modify
 * it under the terms of the GNU General Public License version 2 as
 * published by the Free Software Foundation.
 *
 * This program is distributed in the hope that it will be useful,
 * but WITHOUT ANY WARRANTY; without even the implied warranty of
 * MERCHANTABILITY or FITNESS FOR A PARTICULAR PURPOSE.  See the
 * GNU General Public License for more details.
 *
 * You should have received a copy of the GNU General Public License
 * along with this program.  If not, see <http://www.gnu.org/licenses/>.
 */

#include <linux/compiler.h>
#include <linux/irqchip/arm-gic-v3.h>
#include <linux/kvm_host.h>

#include <asm/kvm_emulate.h>
#include <asm/kvm_hyp.h>
#include <asm/kvm_mmu.h>

#define vtr_to_max_lr_idx(v)		((v) & 0xf)
#define vtr_to_nr_pre_bits(v)		((((u32)(v) >> 26) & 7) + 1)
#define vtr_to_nr_apr_regs(v)		(1 << (vtr_to_nr_pre_bits(v) - 5))

static u64 __hyp_text __gic_v3_get_lr(unsigned int lr)
{
	switch (lr & 0xf) {
	case 0:
		return read_gicreg(ICH_LR0_EL2);
	case 1:
		return read_gicreg(ICH_LR1_EL2);
	case 2:
		return read_gicreg(ICH_LR2_EL2);
	case 3:
		return read_gicreg(ICH_LR3_EL2);
	case 4:
		return read_gicreg(ICH_LR4_EL2);
	case 5:
		return read_gicreg(ICH_LR5_EL2);
	case 6:
		return read_gicreg(ICH_LR6_EL2);
	case 7:
		return read_gicreg(ICH_LR7_EL2);
	case 8:
		return read_gicreg(ICH_LR8_EL2);
	case 9:
		return read_gicreg(ICH_LR9_EL2);
	case 10:
		return read_gicreg(ICH_LR10_EL2);
	case 11:
		return read_gicreg(ICH_LR11_EL2);
	case 12:
		return read_gicreg(ICH_LR12_EL2);
	case 13:
		return read_gicreg(ICH_LR13_EL2);
	case 14:
		return read_gicreg(ICH_LR14_EL2);
	case 15:
		return read_gicreg(ICH_LR15_EL2);
	}

	unreachable();
}

static void __hyp_text __gic_v3_set_lr(u64 val, int lr)
{
	switch (lr & 0xf) {
	case 0:
		write_gicreg(val, ICH_LR0_EL2);
		break;
	case 1:
		write_gicreg(val, ICH_LR1_EL2);
		break;
	case 2:
		write_gicreg(val, ICH_LR2_EL2);
		break;
	case 3:
		write_gicreg(val, ICH_LR3_EL2);
		break;
	case 4:
		write_gicreg(val, ICH_LR4_EL2);
		break;
	case 5:
		write_gicreg(val, ICH_LR5_EL2);
		break;
	case 6:
		write_gicreg(val, ICH_LR6_EL2);
		break;
	case 7:
		write_gicreg(val, ICH_LR7_EL2);
		break;
	case 8:
		write_gicreg(val, ICH_LR8_EL2);
		break;
	case 9:
		write_gicreg(val, ICH_LR9_EL2);
		break;
	case 10:
		write_gicreg(val, ICH_LR10_EL2);
		break;
	case 11:
		write_gicreg(val, ICH_LR11_EL2);
		break;
	case 12:
		write_gicreg(val, ICH_LR12_EL2);
		break;
	case 13:
		write_gicreg(val, ICH_LR13_EL2);
		break;
	case 14:
		write_gicreg(val, ICH_LR14_EL2);
		break;
	case 15:
		write_gicreg(val, ICH_LR15_EL2);
		break;
	}
}

static void __hyp_text __vgic_v3_write_ap0rn(u32 val, int n)
{
	switch (n) {
	case 0:
		write_gicreg(val, ICH_AP0R0_EL2);
		break;
	case 1:
		write_gicreg(val, ICH_AP0R1_EL2);
		break;
	case 2:
		write_gicreg(val, ICH_AP0R2_EL2);
		break;
	case 3:
		write_gicreg(val, ICH_AP0R3_EL2);
		break;
	}
}

static void __hyp_text __vgic_v3_write_ap1rn(u32 val, int n)
{
	switch (n) {
	case 0:
		write_gicreg(val, ICH_AP1R0_EL2);
		break;
	case 1:
		write_gicreg(val, ICH_AP1R1_EL2);
		break;
	case 2:
		write_gicreg(val, ICH_AP1R2_EL2);
		break;
	case 3:
		write_gicreg(val, ICH_AP1R3_EL2);
		break;
	}
}

static u32 __hyp_text __vgic_v3_read_ap0rn(int n)
{
	u32 val;

	switch (n) {
	case 0:
		val = read_gicreg(ICH_AP0R0_EL2);
		break;
	case 1:
		val = read_gicreg(ICH_AP0R1_EL2);
		break;
	case 2:
		val = read_gicreg(ICH_AP0R2_EL2);
		break;
	case 3:
		val = read_gicreg(ICH_AP0R3_EL2);
		break;
	default:
		unreachable();
	}

	return val;
}

static u32 __hyp_text __vgic_v3_read_ap1rn(int n)
{
	u32 val;

	switch (n) {
	case 0:
		val = read_gicreg(ICH_AP1R0_EL2);
		break;
	case 1:
		val = read_gicreg(ICH_AP1R1_EL2);
		break;
	case 2:
		val = read_gicreg(ICH_AP1R2_EL2);
		break;
	case 3:
		val = read_gicreg(ICH_AP1R3_EL2);
		break;
	default:
		unreachable();
	}

	return val;
}

void __hyp_text __vgic_v3_save_state(struct kvm_vcpu *vcpu)
{
	struct vgic_v3_cpu_if *cpu_if = &vcpu->arch.vgic_cpu.vgic_v3;
	u64 used_lrs = vcpu->arch.vgic_cpu.used_lrs;

	/*
	 * Make sure stores to the GIC via the memory mapped interface
	 * are now visible to the system register interface when reading the
	 * LRs, and when reading back the VMCR on non-VHE systems.
	 */
<<<<<<< HEAD
	if (used_lrs || !has_vhe()) {
		if (!cpu_if->vgic_sre)
			dsb(st);
=======
	if (!cpu_if->vgic_sre) {
		dsb(sy);
		isb();
		cpu_if->vgic_vmcr = read_gicreg(ICH_VMCR_EL2);
>>>>>>> 27e91ad1
	}

	if (used_lrs) {
		int i;
		u32 elrsr;

		elrsr = read_gicreg(ICH_ELSR_EL2);

		write_gicreg(cpu_if->vgic_hcr & ~ICH_HCR_EN, ICH_HCR_EL2);

		for (i = 0; i < used_lrs; i++) {
			if (elrsr & (1 << i))
				cpu_if->vgic_lr[i] &= ~ICH_LR_STATE;
			else
				cpu_if->vgic_lr[i] = __gic_v3_get_lr(i);

			__gic_v3_set_lr(0, i);
		}
	}
}

void __hyp_text __vgic_v3_restore_state(struct kvm_vcpu *vcpu)
{
	struct vgic_v3_cpu_if *cpu_if = &vcpu->arch.vgic_cpu.vgic_v3;
	u64 used_lrs = vcpu->arch.vgic_cpu.used_lrs;
	int i;

	if (used_lrs) {
		write_gicreg(cpu_if->vgic_hcr, ICH_HCR_EL2);

		for (i = 0; i < used_lrs; i++)
			__gic_v3_set_lr(cpu_if->vgic_lr[i], i);
	}

	/*
	 * Ensure that writes to the LRs, and on non-VHE systems ensure that
	 * the write to the VMCR in __vgic_v3_activate_traps(), will have
	 * reached the (re)distributors. This ensure the guest will read the
	 * correct values from the memory-mapped interface.
	 */
	if (used_lrs || !has_vhe()) {
		if (!cpu_if->vgic_sre) {
			isb();
			dsb(sy);
		}
	}
}

void __hyp_text __vgic_v3_activate_traps(struct kvm_vcpu *vcpu)
{
	struct vgic_v3_cpu_if *cpu_if = &vcpu->arch.vgic_cpu.vgic_v3;

	/*
	 * VFIQEn is RES1 if ICC_SRE_EL1.SRE is 1. This causes a
	 * Group0 interrupt (as generated in GICv2 mode) to be
	 * delivered as a FIQ to the guest, with potentially fatal
	 * consequences. So we must make sure that ICC_SRE_EL1 has
	 * been actually programmed with the value we want before
	 * starting to mess with the rest of the GIC, and VMCR_EL2 in
	 * particular.  This logic must be called before
	 * __vgic_v3_restore_state().
	 */
	if (!cpu_if->vgic_sre) {
		write_gicreg(0, ICC_SRE_EL1);
		isb();
		write_gicreg(cpu_if->vgic_vmcr, ICH_VMCR_EL2);


		if (has_vhe()) {
			/*
			 * Ensure that the write to the VMCR will have reached
			 * the (re)distributors. This ensure the guest will
			 * read the correct values from the memory-mapped
			 * interface.
			 */
			isb();
			dsb(sy);
		}
	}

	/*
	 * Prevent the guest from touching the GIC system registers if
	 * SRE isn't enabled for GICv3 emulation.
	 */
	write_gicreg(read_gicreg(ICC_SRE_EL2) & ~ICC_SRE_EL2_ENABLE,
		     ICC_SRE_EL2);

	/*
	 * If we need to trap system registers, we must write
	 * ICH_HCR_EL2 anyway, even if no interrupts are being
	 * injected,
	 */
	if (static_branch_unlikely(&vgic_v3_cpuif_trap) ||
	    cpu_if->its_vpe.its_vm)
		write_gicreg(cpu_if->vgic_hcr, ICH_HCR_EL2);
}

void __hyp_text __vgic_v3_deactivate_traps(struct kvm_vcpu *vcpu)
{
	struct vgic_v3_cpu_if *cpu_if = &vcpu->arch.vgic_cpu.vgic_v3;
	u64 val;

	if (!cpu_if->vgic_sre) {
		cpu_if->vgic_vmcr = read_gicreg(ICH_VMCR_EL2);
	}

	val = read_gicreg(ICC_SRE_EL2);
	write_gicreg(val | ICC_SRE_EL2_ENABLE, ICC_SRE_EL2);

	if (!cpu_if->vgic_sre) {
		/* Make sure ENABLE is set at EL2 before setting SRE at EL1 */
		isb();
		write_gicreg(1, ICC_SRE_EL1);
	}

	/*
	 * If we were trapping system registers, we enabled the VGIC even if
	 * no interrupts were being injected, and we disable it again here.
	 */
	if (static_branch_unlikely(&vgic_v3_cpuif_trap) ||
	    cpu_if->its_vpe.its_vm)
		write_gicreg(0, ICH_HCR_EL2);
}

void __hyp_text __vgic_v3_save_aprs(struct kvm_vcpu *vcpu)
{
	struct vgic_v3_cpu_if *cpu_if;
	u64 val;
	u32 nr_pre_bits;

	vcpu = kern_hyp_va(vcpu);
	cpu_if = &vcpu->arch.vgic_cpu.vgic_v3;

	val = read_gicreg(ICH_VTR_EL2);
	nr_pre_bits = vtr_to_nr_pre_bits(val);

	switch (nr_pre_bits) {
	case 7:
		cpu_if->vgic_ap0r[3] = __vgic_v3_read_ap0rn(3);
		cpu_if->vgic_ap0r[2] = __vgic_v3_read_ap0rn(2);
	case 6:
		cpu_if->vgic_ap0r[1] = __vgic_v3_read_ap0rn(1);
	default:
		cpu_if->vgic_ap0r[0] = __vgic_v3_read_ap0rn(0);
	}

	switch (nr_pre_bits) {
	case 7:
		cpu_if->vgic_ap1r[3] = __vgic_v3_read_ap1rn(3);
		cpu_if->vgic_ap1r[2] = __vgic_v3_read_ap1rn(2);
	case 6:
		cpu_if->vgic_ap1r[1] = __vgic_v3_read_ap1rn(1);
	default:
		cpu_if->vgic_ap1r[0] = __vgic_v3_read_ap1rn(0);
	}
}

void __hyp_text __vgic_v3_restore_aprs(struct kvm_vcpu *vcpu)
{
	struct vgic_v3_cpu_if *cpu_if;
	u64 val;
	u32 nr_pre_bits;

	vcpu = kern_hyp_va(vcpu);
	cpu_if = &vcpu->arch.vgic_cpu.vgic_v3;

	val = read_gicreg(ICH_VTR_EL2);
	nr_pre_bits = vtr_to_nr_pre_bits(val);

	switch (nr_pre_bits) {
	case 7:
		__vgic_v3_write_ap0rn(cpu_if->vgic_ap0r[3], 3);
		__vgic_v3_write_ap0rn(cpu_if->vgic_ap0r[2], 2);
	case 6:
		__vgic_v3_write_ap0rn(cpu_if->vgic_ap0r[1], 1);
	default:
		__vgic_v3_write_ap0rn(cpu_if->vgic_ap0r[0], 0);
	}

	switch (nr_pre_bits) {
	case 7:
		__vgic_v3_write_ap1rn(cpu_if->vgic_ap1r[3], 3);
		__vgic_v3_write_ap1rn(cpu_if->vgic_ap1r[2], 2);
	case 6:
		__vgic_v3_write_ap1rn(cpu_if->vgic_ap1r[1], 1);
	default:
		__vgic_v3_write_ap1rn(cpu_if->vgic_ap1r[0], 0);
	}
}

void __hyp_text __vgic_v3_init_lrs(void)
{
	int max_lr_idx = vtr_to_max_lr_idx(read_gicreg(ICH_VTR_EL2));
	int i;

	for (i = 0; i <= max_lr_idx; i++)
		__gic_v3_set_lr(0, i);
}

u64 __hyp_text __vgic_v3_get_ich_vtr_el2(void)
{
	return read_gicreg(ICH_VTR_EL2);
}

u64 __hyp_text __vgic_v3_read_vmcr(void)
{
	return read_gicreg(ICH_VMCR_EL2);
}

void __hyp_text __vgic_v3_write_vmcr(u32 vmcr)
{
	write_gicreg(vmcr, ICH_VMCR_EL2);
}

#ifdef CONFIG_ARM64

static int __hyp_text __vgic_v3_bpr_min(void)
{
	/* See Pseudocode for VPriorityGroup */
	return 8 - vtr_to_nr_pre_bits(read_gicreg(ICH_VTR_EL2));
}

static int __hyp_text __vgic_v3_get_group(struct kvm_vcpu *vcpu)
{
	u32 esr = kvm_vcpu_get_hsr(vcpu);
	u8 crm = (esr & ESR_ELx_SYS64_ISS_CRM_MASK) >> ESR_ELx_SYS64_ISS_CRM_SHIFT;

	return crm != 8;
}

#define GICv3_IDLE_PRIORITY	0xff

static int __hyp_text __vgic_v3_highest_priority_lr(struct kvm_vcpu *vcpu,
						    u32 vmcr,
						    u64 *lr_val)
{
	unsigned int used_lrs = vcpu->arch.vgic_cpu.used_lrs;
	u8 priority = GICv3_IDLE_PRIORITY;
	int i, lr = -1;

	for (i = 0; i < used_lrs; i++) {
		u64 val = __gic_v3_get_lr(i);
		u8 lr_prio = (val & ICH_LR_PRIORITY_MASK) >> ICH_LR_PRIORITY_SHIFT;

		/* Not pending in the state? */
		if ((val & ICH_LR_STATE) != ICH_LR_PENDING_BIT)
			continue;

		/* Group-0 interrupt, but Group-0 disabled? */
		if (!(val & ICH_LR_GROUP) && !(vmcr & ICH_VMCR_ENG0_MASK))
			continue;

		/* Group-1 interrupt, but Group-1 disabled? */
		if ((val & ICH_LR_GROUP) && !(vmcr & ICH_VMCR_ENG1_MASK))
			continue;

		/* Not the highest priority? */
		if (lr_prio >= priority)
			continue;

		/* This is a candidate */
		priority = lr_prio;
		*lr_val = val;
		lr = i;
	}

	if (lr == -1)
		*lr_val = ICC_IAR1_EL1_SPURIOUS;

	return lr;
}

static int __hyp_text __vgic_v3_find_active_lr(struct kvm_vcpu *vcpu,
					       int intid, u64 *lr_val)
{
	unsigned int used_lrs = vcpu->arch.vgic_cpu.used_lrs;
	int i;

	for (i = 0; i < used_lrs; i++) {
		u64 val = __gic_v3_get_lr(i);

		if ((val & ICH_LR_VIRTUAL_ID_MASK) == intid &&
		    (val & ICH_LR_ACTIVE_BIT)) {
			*lr_val = val;
			return i;
		}
	}

	*lr_val = ICC_IAR1_EL1_SPURIOUS;
	return -1;
}

static int __hyp_text __vgic_v3_get_highest_active_priority(void)
{
	u8 nr_apr_regs = vtr_to_nr_apr_regs(read_gicreg(ICH_VTR_EL2));
	u32 hap = 0;
	int i;

	for (i = 0; i < nr_apr_regs; i++) {
		u32 val;

		/*
		 * The ICH_AP0Rn_EL2 and ICH_AP1Rn_EL2 registers
		 * contain the active priority levels for this VCPU
		 * for the maximum number of supported priority
		 * levels, and we return the full priority level only
		 * if the BPR is programmed to its minimum, otherwise
		 * we return a combination of the priority level and
		 * subpriority, as determined by the setting of the
		 * BPR, but without the full subpriority.
		 */
		val  = __vgic_v3_read_ap0rn(i);
		val |= __vgic_v3_read_ap1rn(i);
		if (!val) {
			hap += 32;
			continue;
		}

		return (hap + __ffs(val)) << __vgic_v3_bpr_min();
	}

	return GICv3_IDLE_PRIORITY;
}

static unsigned int __hyp_text __vgic_v3_get_bpr0(u32 vmcr)
{
	return (vmcr & ICH_VMCR_BPR0_MASK) >> ICH_VMCR_BPR0_SHIFT;
}

static unsigned int __hyp_text __vgic_v3_get_bpr1(u32 vmcr)
{
	unsigned int bpr;

	if (vmcr & ICH_VMCR_CBPR_MASK) {
		bpr = __vgic_v3_get_bpr0(vmcr);
		if (bpr < 7)
			bpr++;
	} else {
		bpr = (vmcr & ICH_VMCR_BPR1_MASK) >> ICH_VMCR_BPR1_SHIFT;
	}

	return bpr;
}

/*
 * Convert a priority to a preemption level, taking the relevant BPR
 * into account by zeroing the sub-priority bits.
 */
static u8 __hyp_text __vgic_v3_pri_to_pre(u8 pri, u32 vmcr, int grp)
{
	unsigned int bpr;

	if (!grp)
		bpr = __vgic_v3_get_bpr0(vmcr) + 1;
	else
		bpr = __vgic_v3_get_bpr1(vmcr);

	return pri & (GENMASK(7, 0) << bpr);
}

/*
 * The priority value is independent of any of the BPR values, so we
 * normalize it using the minumal BPR value. This guarantees that no
 * matter what the guest does with its BPR, we can always set/get the
 * same value of a priority.
 */
static void __hyp_text __vgic_v3_set_active_priority(u8 pri, u32 vmcr, int grp)
{
	u8 pre, ap;
	u32 val;
	int apr;

	pre = __vgic_v3_pri_to_pre(pri, vmcr, grp);
	ap = pre >> __vgic_v3_bpr_min();
	apr = ap / 32;

	if (!grp) {
		val = __vgic_v3_read_ap0rn(apr);
		__vgic_v3_write_ap0rn(val | BIT(ap % 32), apr);
	} else {
		val = __vgic_v3_read_ap1rn(apr);
		__vgic_v3_write_ap1rn(val | BIT(ap % 32), apr);
	}
}

static int __hyp_text __vgic_v3_clear_highest_active_priority(void)
{
	u8 nr_apr_regs = vtr_to_nr_apr_regs(read_gicreg(ICH_VTR_EL2));
	u32 hap = 0;
	int i;

	for (i = 0; i < nr_apr_regs; i++) {
		u32 ap0, ap1;
		int c0, c1;

		ap0 = __vgic_v3_read_ap0rn(i);
		ap1 = __vgic_v3_read_ap1rn(i);
		if (!ap0 && !ap1) {
			hap += 32;
			continue;
		}

		c0 = ap0 ? __ffs(ap0) : 32;
		c1 = ap1 ? __ffs(ap1) : 32;

		/* Always clear the LSB, which is the highest priority */
		if (c0 < c1) {
			ap0 &= ~BIT(c0);
			__vgic_v3_write_ap0rn(ap0, i);
			hap += c0;
		} else {
			ap1 &= ~BIT(c1);
			__vgic_v3_write_ap1rn(ap1, i);
			hap += c1;
		}

		/* Rescale to 8 bits of priority */
		return hap << __vgic_v3_bpr_min();
	}

	return GICv3_IDLE_PRIORITY;
}

static void __hyp_text __vgic_v3_read_iar(struct kvm_vcpu *vcpu, u32 vmcr, int rt)
{
	u64 lr_val;
	u8 lr_prio, pmr;
	int lr, grp;

	grp = __vgic_v3_get_group(vcpu);

	lr = __vgic_v3_highest_priority_lr(vcpu, vmcr, &lr_val);
	if (lr < 0)
		goto spurious;

	if (grp != !!(lr_val & ICH_LR_GROUP))
		goto spurious;

	pmr = (vmcr & ICH_VMCR_PMR_MASK) >> ICH_VMCR_PMR_SHIFT;
	lr_prio = (lr_val & ICH_LR_PRIORITY_MASK) >> ICH_LR_PRIORITY_SHIFT;
	if (pmr <= lr_prio)
		goto spurious;

	if (__vgic_v3_get_highest_active_priority() <= __vgic_v3_pri_to_pre(lr_prio, vmcr, grp))
		goto spurious;

	lr_val &= ~ICH_LR_STATE;
	/* No active state for LPIs */
	if ((lr_val & ICH_LR_VIRTUAL_ID_MASK) <= VGIC_MAX_SPI)
		lr_val |= ICH_LR_ACTIVE_BIT;
	__gic_v3_set_lr(lr_val, lr);
	__vgic_v3_set_active_priority(lr_prio, vmcr, grp);
	vcpu_set_reg(vcpu, rt, lr_val & ICH_LR_VIRTUAL_ID_MASK);
	return;

spurious:
	vcpu_set_reg(vcpu, rt, ICC_IAR1_EL1_SPURIOUS);
}

static void __hyp_text __vgic_v3_clear_active_lr(int lr, u64 lr_val)
{
	lr_val &= ~ICH_LR_ACTIVE_BIT;
	if (lr_val & ICH_LR_HW) {
		u32 pid;

		pid = (lr_val & ICH_LR_PHYS_ID_MASK) >> ICH_LR_PHYS_ID_SHIFT;
		gic_write_dir(pid);
	}

	__gic_v3_set_lr(lr_val, lr);
}

static void __hyp_text __vgic_v3_bump_eoicount(void)
{
	u32 hcr;

	hcr = read_gicreg(ICH_HCR_EL2);
	hcr += 1 << ICH_HCR_EOIcount_SHIFT;
	write_gicreg(hcr, ICH_HCR_EL2);
}

static void __hyp_text __vgic_v3_write_dir(struct kvm_vcpu *vcpu,
					   u32 vmcr, int rt)
{
	u32 vid = vcpu_get_reg(vcpu, rt);
	u64 lr_val;
	int lr;

	/* EOImode == 0, nothing to be done here */
	if (!(vmcr & ICH_VMCR_EOIM_MASK))
		return;

	/* No deactivate to be performed on an LPI */
	if (vid >= VGIC_MIN_LPI)
		return;

	lr = __vgic_v3_find_active_lr(vcpu, vid, &lr_val);
	if (lr == -1) {
		__vgic_v3_bump_eoicount();
		return;
	}

	__vgic_v3_clear_active_lr(lr, lr_val);
}

static void __hyp_text __vgic_v3_write_eoir(struct kvm_vcpu *vcpu, u32 vmcr, int rt)
{
	u32 vid = vcpu_get_reg(vcpu, rt);
	u64 lr_val;
	u8 lr_prio, act_prio;
	int lr, grp;

	grp = __vgic_v3_get_group(vcpu);

	/* Drop priority in any case */
	act_prio = __vgic_v3_clear_highest_active_priority();

	/* If EOIing an LPI, no deactivate to be performed */
	if (vid >= VGIC_MIN_LPI)
		return;

	/* EOImode == 1, nothing to be done here */
	if (vmcr & ICH_VMCR_EOIM_MASK)
		return;

	lr = __vgic_v3_find_active_lr(vcpu, vid, &lr_val);
	if (lr == -1) {
		__vgic_v3_bump_eoicount();
		return;
	}

	lr_prio = (lr_val & ICH_LR_PRIORITY_MASK) >> ICH_LR_PRIORITY_SHIFT;

	/* If priorities or group do not match, the guest has fscked-up. */
	if (grp != !!(lr_val & ICH_LR_GROUP) ||
	    __vgic_v3_pri_to_pre(lr_prio, vmcr, grp) != act_prio)
		return;

	/* Let's now perform the deactivation */
	__vgic_v3_clear_active_lr(lr, lr_val);
}

static void __hyp_text __vgic_v3_read_igrpen0(struct kvm_vcpu *vcpu, u32 vmcr, int rt)
{
	vcpu_set_reg(vcpu, rt, !!(vmcr & ICH_VMCR_ENG0_MASK));
}

static void __hyp_text __vgic_v3_read_igrpen1(struct kvm_vcpu *vcpu, u32 vmcr, int rt)
{
	vcpu_set_reg(vcpu, rt, !!(vmcr & ICH_VMCR_ENG1_MASK));
}

static void __hyp_text __vgic_v3_write_igrpen0(struct kvm_vcpu *vcpu, u32 vmcr, int rt)
{
	u64 val = vcpu_get_reg(vcpu, rt);

	if (val & 1)
		vmcr |= ICH_VMCR_ENG0_MASK;
	else
		vmcr &= ~ICH_VMCR_ENG0_MASK;

	__vgic_v3_write_vmcr(vmcr);
}

static void __hyp_text __vgic_v3_write_igrpen1(struct kvm_vcpu *vcpu, u32 vmcr, int rt)
{
	u64 val = vcpu_get_reg(vcpu, rt);

	if (val & 1)
		vmcr |= ICH_VMCR_ENG1_MASK;
	else
		vmcr &= ~ICH_VMCR_ENG1_MASK;

	__vgic_v3_write_vmcr(vmcr);
}

static void __hyp_text __vgic_v3_read_bpr0(struct kvm_vcpu *vcpu, u32 vmcr, int rt)
{
	vcpu_set_reg(vcpu, rt, __vgic_v3_get_bpr0(vmcr));
}

static void __hyp_text __vgic_v3_read_bpr1(struct kvm_vcpu *vcpu, u32 vmcr, int rt)
{
	vcpu_set_reg(vcpu, rt, __vgic_v3_get_bpr1(vmcr));
}

static void __hyp_text __vgic_v3_write_bpr0(struct kvm_vcpu *vcpu, u32 vmcr, int rt)
{
	u64 val = vcpu_get_reg(vcpu, rt);
	u8 bpr_min = __vgic_v3_bpr_min() - 1;

	/* Enforce BPR limiting */
	if (val < bpr_min)
		val = bpr_min;

	val <<= ICH_VMCR_BPR0_SHIFT;
	val &= ICH_VMCR_BPR0_MASK;
	vmcr &= ~ICH_VMCR_BPR0_MASK;
	vmcr |= val;

	__vgic_v3_write_vmcr(vmcr);
}

static void __hyp_text __vgic_v3_write_bpr1(struct kvm_vcpu *vcpu, u32 vmcr, int rt)
{
	u64 val = vcpu_get_reg(vcpu, rt);
	u8 bpr_min = __vgic_v3_bpr_min();

	if (vmcr & ICH_VMCR_CBPR_MASK)
		return;

	/* Enforce BPR limiting */
	if (val < bpr_min)
		val = bpr_min;

	val <<= ICH_VMCR_BPR1_SHIFT;
	val &= ICH_VMCR_BPR1_MASK;
	vmcr &= ~ICH_VMCR_BPR1_MASK;
	vmcr |= val;

	__vgic_v3_write_vmcr(vmcr);
}

static void __hyp_text __vgic_v3_read_apxrn(struct kvm_vcpu *vcpu, int rt, int n)
{
	u32 val;

	if (!__vgic_v3_get_group(vcpu))
		val = __vgic_v3_read_ap0rn(n);
	else
		val = __vgic_v3_read_ap1rn(n);

	vcpu_set_reg(vcpu, rt, val);
}

static void __hyp_text __vgic_v3_write_apxrn(struct kvm_vcpu *vcpu, int rt, int n)
{
	u32 val = vcpu_get_reg(vcpu, rt);

	if (!__vgic_v3_get_group(vcpu))
		__vgic_v3_write_ap0rn(val, n);
	else
		__vgic_v3_write_ap1rn(val, n);
}

static void __hyp_text __vgic_v3_read_apxr0(struct kvm_vcpu *vcpu,
					    u32 vmcr, int rt)
{
	__vgic_v3_read_apxrn(vcpu, rt, 0);
}

static void __hyp_text __vgic_v3_read_apxr1(struct kvm_vcpu *vcpu,
					    u32 vmcr, int rt)
{
	__vgic_v3_read_apxrn(vcpu, rt, 1);
}

static void __hyp_text __vgic_v3_read_apxr2(struct kvm_vcpu *vcpu,
					    u32 vmcr, int rt)
{
	__vgic_v3_read_apxrn(vcpu, rt, 2);
}

static void __hyp_text __vgic_v3_read_apxr3(struct kvm_vcpu *vcpu,
					    u32 vmcr, int rt)
{
	__vgic_v3_read_apxrn(vcpu, rt, 3);
}

static void __hyp_text __vgic_v3_write_apxr0(struct kvm_vcpu *vcpu,
					     u32 vmcr, int rt)
{
	__vgic_v3_write_apxrn(vcpu, rt, 0);
}

static void __hyp_text __vgic_v3_write_apxr1(struct kvm_vcpu *vcpu,
					     u32 vmcr, int rt)
{
	__vgic_v3_write_apxrn(vcpu, rt, 1);
}

static void __hyp_text __vgic_v3_write_apxr2(struct kvm_vcpu *vcpu,
					     u32 vmcr, int rt)
{
	__vgic_v3_write_apxrn(vcpu, rt, 2);
}

static void __hyp_text __vgic_v3_write_apxr3(struct kvm_vcpu *vcpu,
					     u32 vmcr, int rt)
{
	__vgic_v3_write_apxrn(vcpu, rt, 3);
}

static void __hyp_text __vgic_v3_read_hppir(struct kvm_vcpu *vcpu,
					    u32 vmcr, int rt)
{
	u64 lr_val;
	int lr, lr_grp, grp;

	grp = __vgic_v3_get_group(vcpu);

	lr = __vgic_v3_highest_priority_lr(vcpu, vmcr, &lr_val);
	if (lr == -1)
		goto spurious;

	lr_grp = !!(lr_val & ICH_LR_GROUP);
	if (lr_grp != grp)
		lr_val = ICC_IAR1_EL1_SPURIOUS;

spurious:
	vcpu_set_reg(vcpu, rt, lr_val & ICH_LR_VIRTUAL_ID_MASK);
}

static void __hyp_text __vgic_v3_read_pmr(struct kvm_vcpu *vcpu,
					  u32 vmcr, int rt)
{
	vmcr &= ICH_VMCR_PMR_MASK;
	vmcr >>= ICH_VMCR_PMR_SHIFT;
	vcpu_set_reg(vcpu, rt, vmcr);
}

static void __hyp_text __vgic_v3_write_pmr(struct kvm_vcpu *vcpu,
					   u32 vmcr, int rt)
{
	u32 val = vcpu_get_reg(vcpu, rt);

	val <<= ICH_VMCR_PMR_SHIFT;
	val &= ICH_VMCR_PMR_MASK;
	vmcr &= ~ICH_VMCR_PMR_MASK;
	vmcr |= val;

	write_gicreg(vmcr, ICH_VMCR_EL2);
}

static void __hyp_text __vgic_v3_read_rpr(struct kvm_vcpu *vcpu,
					  u32 vmcr, int rt)
{
	u32 val = __vgic_v3_get_highest_active_priority();
	vcpu_set_reg(vcpu, rt, val);
}

static void __hyp_text __vgic_v3_read_ctlr(struct kvm_vcpu *vcpu,
					   u32 vmcr, int rt)
{
	u32 vtr, val;

	vtr = read_gicreg(ICH_VTR_EL2);
	/* PRIbits */
	val = ((vtr >> 29) & 7) << ICC_CTLR_EL1_PRI_BITS_SHIFT;
	/* IDbits */
	val |= ((vtr >> 23) & 7) << ICC_CTLR_EL1_ID_BITS_SHIFT;
	/* SEIS */
	val |= ((vtr >> 22) & 1) << ICC_CTLR_EL1_SEIS_SHIFT;
	/* A3V */
	val |= ((vtr >> 21) & 1) << ICC_CTLR_EL1_A3V_SHIFT;
	/* EOImode */
	val |= ((vmcr & ICH_VMCR_EOIM_MASK) >> ICH_VMCR_EOIM_SHIFT) << ICC_CTLR_EL1_EOImode_SHIFT;
	/* CBPR */
	val |= (vmcr & ICH_VMCR_CBPR_MASK) >> ICH_VMCR_CBPR_SHIFT;

	vcpu_set_reg(vcpu, rt, val);
}

static void __hyp_text __vgic_v3_write_ctlr(struct kvm_vcpu *vcpu,
					    u32 vmcr, int rt)
{
	u32 val = vcpu_get_reg(vcpu, rt);

	if (val & ICC_CTLR_EL1_CBPR_MASK)
		vmcr |= ICH_VMCR_CBPR_MASK;
	else
		vmcr &= ~ICH_VMCR_CBPR_MASK;

	if (val & ICC_CTLR_EL1_EOImode_MASK)
		vmcr |= ICH_VMCR_EOIM_MASK;
	else
		vmcr &= ~ICH_VMCR_EOIM_MASK;

	write_gicreg(vmcr, ICH_VMCR_EL2);
}

int __hyp_text __vgic_v3_perform_cpuif_access(struct kvm_vcpu *vcpu)
{
	int rt;
	u32 esr;
	u32 vmcr;
	void (*fn)(struct kvm_vcpu *, u32, int);
	bool is_read;
	u32 sysreg;

	esr = kvm_vcpu_get_hsr(vcpu);
	if (vcpu_mode_is_32bit(vcpu)) {
		if (!kvm_condition_valid(vcpu))
			return 1;

		sysreg = esr_cp15_to_sysreg(esr);
	} else {
		sysreg = esr_sys64_to_sysreg(esr);
	}

	is_read = (esr & ESR_ELx_SYS64_ISS_DIR_MASK) == ESR_ELx_SYS64_ISS_DIR_READ;

	switch (sysreg) {
	case SYS_ICC_IAR0_EL1:
	case SYS_ICC_IAR1_EL1:
		if (unlikely(!is_read))
			return 0;
		fn = __vgic_v3_read_iar;
		break;
	case SYS_ICC_EOIR0_EL1:
	case SYS_ICC_EOIR1_EL1:
		if (unlikely(is_read))
			return 0;
		fn = __vgic_v3_write_eoir;
		break;
	case SYS_ICC_IGRPEN1_EL1:
		if (is_read)
			fn = __vgic_v3_read_igrpen1;
		else
			fn = __vgic_v3_write_igrpen1;
		break;
	case SYS_ICC_BPR1_EL1:
		if (is_read)
			fn = __vgic_v3_read_bpr1;
		else
			fn = __vgic_v3_write_bpr1;
		break;
	case SYS_ICC_AP0Rn_EL1(0):
	case SYS_ICC_AP1Rn_EL1(0):
		if (is_read)
			fn = __vgic_v3_read_apxr0;
		else
			fn = __vgic_v3_write_apxr0;
		break;
	case SYS_ICC_AP0Rn_EL1(1):
	case SYS_ICC_AP1Rn_EL1(1):
		if (is_read)
			fn = __vgic_v3_read_apxr1;
		else
			fn = __vgic_v3_write_apxr1;
		break;
	case SYS_ICC_AP0Rn_EL1(2):
	case SYS_ICC_AP1Rn_EL1(2):
		if (is_read)
			fn = __vgic_v3_read_apxr2;
		else
			fn = __vgic_v3_write_apxr2;
		break;
	case SYS_ICC_AP0Rn_EL1(3):
	case SYS_ICC_AP1Rn_EL1(3):
		if (is_read)
			fn = __vgic_v3_read_apxr3;
		else
			fn = __vgic_v3_write_apxr3;
		break;
	case SYS_ICC_HPPIR0_EL1:
	case SYS_ICC_HPPIR1_EL1:
		if (unlikely(!is_read))
			return 0;
		fn = __vgic_v3_read_hppir;
		break;
	case SYS_ICC_IGRPEN0_EL1:
		if (is_read)
			fn = __vgic_v3_read_igrpen0;
		else
			fn = __vgic_v3_write_igrpen0;
		break;
	case SYS_ICC_BPR0_EL1:
		if (is_read)
			fn = __vgic_v3_read_bpr0;
		else
			fn = __vgic_v3_write_bpr0;
		break;
	case SYS_ICC_DIR_EL1:
		if (unlikely(is_read))
			return 0;
		fn = __vgic_v3_write_dir;
		break;
	case SYS_ICC_RPR_EL1:
		if (unlikely(!is_read))
			return 0;
		fn = __vgic_v3_read_rpr;
		break;
	case SYS_ICC_CTLR_EL1:
		if (is_read)
			fn = __vgic_v3_read_ctlr;
		else
			fn = __vgic_v3_write_ctlr;
		break;
	case SYS_ICC_PMR_EL1:
		if (is_read)
			fn = __vgic_v3_read_pmr;
		else
			fn = __vgic_v3_write_pmr;
		break;
	default:
		return 0;
	}

	vmcr = __vgic_v3_read_vmcr();
	rt = kvm_vcpu_sys_get_rt(vcpu);
	fn(vcpu, vmcr, rt);

	return 1;
}

#endif<|MERGE_RESOLUTION|>--- conflicted
+++ resolved
@@ -215,16 +215,11 @@
 	 * are now visible to the system register interface when reading the
 	 * LRs, and when reading back the VMCR on non-VHE systems.
 	 */
-<<<<<<< HEAD
 	if (used_lrs || !has_vhe()) {
-		if (!cpu_if->vgic_sre)
-			dsb(st);
-=======
-	if (!cpu_if->vgic_sre) {
-		dsb(sy);
-		isb();
-		cpu_if->vgic_vmcr = read_gicreg(ICH_VMCR_EL2);
->>>>>>> 27e91ad1
+		if (!cpu_if->vgic_sre) {
+			dsb(sy);
+			isb();
+		}
 	}
 
 	if (used_lrs) {
