--- conflicted
+++ resolved
@@ -1683,11 +1683,7 @@
 	struct st_lsm6dsx_sensor *sensor = iio_priv(iio_dev);
 	struct st_lsm6dsx_hw *hw = sensor->hw;
 	u8 enable_event;
-<<<<<<< HEAD
-	int err = 0;
-=======
 	int err;
->>>>>>> a7196caf
 
 	if (type != IIO_EV_TYPE_THRESH)
 		return -EINVAL;
@@ -1715,12 +1711,8 @@
 		return err;
 
 	mutex_lock(&hw->conf_lock);
-<<<<<<< HEAD
-	err = st_lsm6dsx_sensor_set_enable(sensor, state);
-=======
 	if (enable_event || !(hw->fifo_mask & BIT(sensor->id)))
 		err = __st_lsm6dsx_sensor_set_enable(sensor, state);
->>>>>>> a7196caf
 	mutex_unlock(&hw->conf_lock);
 	if (err < 0)
 		return err;
