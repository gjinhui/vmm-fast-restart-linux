--- conflicted
+++ resolved
@@ -320,9 +320,6 @@
 		memcpy(&proto, &mbx_req->msg[5], sizeof(proto));
 		status = hclge_set_vlan_filter(handle, cpu_to_be16(proto),
 					       vlan, is_kill);
-		if (!status)
-			is_kill ? hclge_rm_vport_vlan_table(vport, vlan, false)
-			: hclge_add_vport_vlan_table(vport, vlan);
 	} else if (mbx_req->msg[1] == HCLGE_MBX_VLAN_RX_OFF_CFG) {
 		struct hnae3_handle *handle = &vport->nic;
 		bool en = mbx_req->msg[2] ? true : false;
@@ -369,17 +366,10 @@
 	struct hnae3_knic_private_info *kinfo = &vport->nic.kinfo;
 	u8 vf_tc_map = 0;
 	int i, ret;
-<<<<<<< HEAD
 
 	for (i = 0; i < kinfo->num_tc; i++)
 		vf_tc_map |= BIT(i);
 
-=======
-
-	for (i = 0; i < kinfo->num_tc; i++)
-		vf_tc_map |= BIT(i);
-
->>>>>>> 0ecfebd2
 	ret = hclge_gen_resp_to_vf(vport, mbx_req, 0, &vf_tc_map,
 				   sizeof(u8));
 
@@ -418,8 +408,6 @@
 				    HCLGE_TQPS_DEPTH_INFO_LEN);
 }
 
-<<<<<<< HEAD
-=======
 static int hclge_get_vf_media_type(struct hclge_vport *vport,
 				   struct hclge_mbx_vf_to_pf_cmd *mbx_req)
 {
@@ -432,25 +420,21 @@
 				    sizeof(resp_data));
 }
 
->>>>>>> 0ecfebd2
 static int hclge_get_link_info(struct hclge_vport *vport,
 			       struct hclge_mbx_vf_to_pf_cmd *mbx_req)
 {
 	struct hclge_dev *hdev = vport->back;
 	u16 link_status;
-	u8 msg_data[10];
-	u16 media_type;
+	u8 msg_data[8];
 	u8 dest_vfid;
 	u16 duplex;
 
 	/* mac.link can only be 0 or 1 */
 	link_status = (u16)hdev->hw.mac.link;
 	duplex = hdev->hw.mac.duplex;
-	media_type = hdev->hw.mac.media_type;
 	memcpy(&msg_data[0], &link_status, sizeof(u16));
 	memcpy(&msg_data[2], &hdev->hw.mac.speed, sizeof(u32));
 	memcpy(&msg_data[6], &duplex, sizeof(u16));
-	memcpy(&msg_data[8], &media_type, sizeof(u16));
 	dest_vfid = mbx_req->mbx_src_vfid;
 
 	/* send this requested info to VF */
@@ -502,19 +486,11 @@
 
 	dev_warn(&hdev->pdev->dev, "PF received VF reset request from VF %d!",
 		 vport->vport_id);
-<<<<<<< HEAD
 
 	ret = hclge_func_reset_cmd(hdev, vport->vport_id);
 	hclge_gen_resp_to_vf(vport, mbx_req, ret, NULL, 0);
 }
 
-=======
-
-	ret = hclge_func_reset_cmd(hdev, vport->vport_id);
-	hclge_gen_resp_to_vf(vport, mbx_req, ret, NULL, 0);
-}
-
->>>>>>> 0ecfebd2
 static void hclge_vf_keep_alive(struct hclge_vport *vport,
 				struct hclge_mbx_vf_to_pf_cmd *mbx_req)
 {
@@ -718,8 +694,6 @@
 			hclge_rm_vport_all_vlan_table(vport, true);
 			mutex_unlock(&hdev->vport_cfg_mutex);
 			break;
-<<<<<<< HEAD
-=======
 		case HCLGE_MBX_GET_MEDIA_TYPE:
 			ret = hclge_get_vf_media_type(vport, req);
 			if (ret)
@@ -727,7 +701,6 @@
 					"PF fail(%d) to media type for VF\n",
 					ret);
 			break;
->>>>>>> 0ecfebd2
 		default:
 			dev_err(&hdev->pdev->dev,
 				"un-supported mailbox message, code = %d\n",
