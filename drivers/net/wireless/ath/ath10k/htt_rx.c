/*
 * Copyright (c) 2005-2011 Atheros Communications Inc.
 * Copyright (c) 2011-2013 Qualcomm Atheros, Inc.
 *
 * Permission to use, copy, modify, and/or distribute this software for any
 * purpose with or without fee is hereby granted, provided that the above
 * copyright notice and this permission notice appear in all copies.
 *
 * THE SOFTWARE IS PROVIDED "AS IS" AND THE AUTHOR DISCLAIMS ALL WARRANTIES
 * WITH REGARD TO THIS SOFTWARE INCLUDING ALL IMPLIED WARRANTIES OF
 * MERCHANTABILITY AND FITNESS. IN NO EVENT SHALL THE AUTHOR BE LIABLE FOR
 * ANY SPECIAL, DIRECT, INDIRECT, OR CONSEQUENTIAL DAMAGES OR ANY DAMAGES
 * WHATSOEVER RESULTING FROM LOSS OF USE, DATA OR PROFITS, WHETHER IN AN
 * ACTION OF CONTRACT, NEGLIGENCE OR OTHER TORTIOUS ACTION, ARISING OUT OF
 * OR IN CONNECTION WITH THE USE OR PERFORMANCE OF THIS SOFTWARE.
 */

#include "core.h"
#include "htc.h"
#include "htt.h"
#include "txrx.h"
#include "debug.h"
#include "trace.h"

#include <linux/log2.h>

/* slightly larger than one large A-MPDU */
#define HTT_RX_RING_SIZE_MIN 128

/* roughly 20 ms @ 1 Gbps of 1500B MSDUs */
#define HTT_RX_RING_SIZE_MAX 2048

#define HTT_RX_AVG_FRM_BYTES 1000

/* ms, very conservative */
#define HTT_RX_HOST_LATENCY_MAX_MS 20

/* ms, conservative */
#define HTT_RX_HOST_LATENCY_WORST_LIKELY_MS 10

/* when under memory pressure rx ring refill may fail and needs a retry */
#define HTT_RX_RING_REFILL_RETRY_MS 50


static int ath10k_htt_rx_get_csum_state(struct sk_buff *skb);


static int ath10k_htt_rx_ring_size(struct ath10k_htt *htt)
{
	int size;

	/*
	 * It is expected that the host CPU will typically be able to
	 * service the rx indication from one A-MPDU before the rx
	 * indication from the subsequent A-MPDU happens, roughly 1-2 ms
	 * later. However, the rx ring should be sized very conservatively,
	 * to accomodate the worst reasonable delay before the host CPU
	 * services a rx indication interrupt.
	 *
	 * The rx ring need not be kept full of empty buffers. In theory,
	 * the htt host SW can dynamically track the low-water mark in the
	 * rx ring, and dynamically adjust the level to which the rx ring
	 * is filled with empty buffers, to dynamically meet the desired
	 * low-water mark.
	 *
	 * In contrast, it's difficult to resize the rx ring itself, once
	 * it's in use. Thus, the ring itself should be sized very
	 * conservatively, while the degree to which the ring is filled
	 * with empty buffers should be sized moderately conservatively.
	 */

	/* 1e6 bps/mbps / 1e3 ms per sec = 1000 */
	size =
	    htt->max_throughput_mbps +
	    1000  /
	    (8 * HTT_RX_AVG_FRM_BYTES) * HTT_RX_HOST_LATENCY_MAX_MS;

	if (size < HTT_RX_RING_SIZE_MIN)
		size = HTT_RX_RING_SIZE_MIN;

	if (size > HTT_RX_RING_SIZE_MAX)
		size = HTT_RX_RING_SIZE_MAX;

	size = roundup_pow_of_two(size);

	return size;
}

static int ath10k_htt_rx_ring_fill_level(struct ath10k_htt *htt)
{
	int size;

	/* 1e6 bps/mbps / 1e3 ms per sec = 1000 */
	size =
	    htt->max_throughput_mbps *
	    1000  /
	    (8 * HTT_RX_AVG_FRM_BYTES) * HTT_RX_HOST_LATENCY_WORST_LIKELY_MS;

	/*
	 * Make sure the fill level is at least 1 less than the ring size.
	 * Leaving 1 element empty allows the SW to easily distinguish
	 * between a full ring vs. an empty ring.
	 */
	if (size >= htt->rx_ring.size)
		size = htt->rx_ring.size - 1;

	return size;
}

static void ath10k_htt_rx_ring_free(struct ath10k_htt *htt)
{
	struct sk_buff *skb;
	struct ath10k_skb_cb *cb;
	int i;

	for (i = 0; i < htt->rx_ring.fill_cnt; i++) {
		skb = htt->rx_ring.netbufs_ring[i];
		cb = ATH10K_SKB_CB(skb);
		dma_unmap_single(htt->ar->dev, cb->paddr,
				 skb->len + skb_tailroom(skb),
				 DMA_FROM_DEVICE);
		dev_kfree_skb_any(skb);
	}

	htt->rx_ring.fill_cnt = 0;
}

static int __ath10k_htt_rx_ring_fill_n(struct ath10k_htt *htt, int num)
{
	struct htt_rx_desc *rx_desc;
	struct sk_buff *skb;
	dma_addr_t paddr;
	int ret = 0, idx;

	idx = __le32_to_cpu(*(htt->rx_ring.alloc_idx.vaddr));
	while (num > 0) {
		skb = dev_alloc_skb(HTT_RX_BUF_SIZE + HTT_RX_DESC_ALIGN);
		if (!skb) {
			ret = -ENOMEM;
			goto fail;
		}

		if (!IS_ALIGNED((unsigned long)skb->data, HTT_RX_DESC_ALIGN))
			skb_pull(skb,
				 PTR_ALIGN(skb->data, HTT_RX_DESC_ALIGN) -
				 skb->data);

		/* Clear rx_desc attention word before posting to Rx ring */
		rx_desc = (struct htt_rx_desc *)skb->data;
		rx_desc->attention.flags = __cpu_to_le32(0);

		paddr = dma_map_single(htt->ar->dev, skb->data,
				       skb->len + skb_tailroom(skb),
				       DMA_FROM_DEVICE);

		if (unlikely(dma_mapping_error(htt->ar->dev, paddr))) {
			dev_kfree_skb_any(skb);
			ret = -ENOMEM;
			goto fail;
		}

		ATH10K_SKB_CB(skb)->paddr = paddr;
		htt->rx_ring.netbufs_ring[idx] = skb;
		htt->rx_ring.paddrs_ring[idx] = __cpu_to_le32(paddr);
		htt->rx_ring.fill_cnt++;

		num--;
		idx++;
		idx &= htt->rx_ring.size_mask;
	}

fail:
	*(htt->rx_ring.alloc_idx.vaddr) = __cpu_to_le32(idx);
	return ret;
}

static int ath10k_htt_rx_ring_fill_n(struct ath10k_htt *htt, int num)
{
	lockdep_assert_held(&htt->rx_ring.lock);
	return __ath10k_htt_rx_ring_fill_n(htt, num);
}

static void ath10k_htt_rx_msdu_buff_replenish(struct ath10k_htt *htt)
{
	int ret, num_deficit, num_to_fill;

	/* Refilling the whole RX ring buffer proves to be a bad idea. The
	 * reason is RX may take up significant amount of CPU cycles and starve
	 * other tasks, e.g. TX on an ethernet device while acting as a bridge
	 * with ath10k wlan interface. This ended up with very poor performance
	 * once CPU the host system was overwhelmed with RX on ath10k.
	 *
	 * By limiting the number of refills the replenishing occurs
	 * progressively. This in turns makes use of the fact tasklets are
	 * processed in FIFO order. This means actual RX processing can starve
	 * out refilling. If there's not enough buffers on RX ring FW will not
	 * report RX until it is refilled with enough buffers. This
	 * automatically balances load wrt to CPU power.
	 *
	 * This probably comes at a cost of lower maximum throughput but
	 * improves the avarage and stability. */
	spin_lock_bh(&htt->rx_ring.lock);
	num_deficit = htt->rx_ring.fill_level - htt->rx_ring.fill_cnt;
	num_to_fill = min(ATH10K_HTT_MAX_NUM_REFILL, num_deficit);
	num_deficit -= num_to_fill;
	ret = ath10k_htt_rx_ring_fill_n(htt, num_to_fill);
	if (ret == -ENOMEM) {
		/*
		 * Failed to fill it to the desired level -
		 * we'll start a timer and try again next time.
		 * As long as enough buffers are left in the ring for
		 * another A-MPDU rx, no special recovery is needed.
		 */
		mod_timer(&htt->rx_ring.refill_retry_timer, jiffies +
			  msecs_to_jiffies(HTT_RX_RING_REFILL_RETRY_MS));
	} else if (num_deficit > 0) {
		tasklet_schedule(&htt->rx_replenish_task);
	}
	spin_unlock_bh(&htt->rx_ring.lock);
}

static void ath10k_htt_rx_ring_refill_retry(unsigned long arg)
{
	struct ath10k_htt *htt = (struct ath10k_htt *)arg;
	ath10k_htt_rx_msdu_buff_replenish(htt);
}

static unsigned ath10k_htt_rx_ring_elems(struct ath10k_htt *htt)
{
	return (__le32_to_cpu(*htt->rx_ring.alloc_idx.vaddr) -
		htt->rx_ring.sw_rd_idx.msdu_payld) & htt->rx_ring.size_mask;
}

void ath10k_htt_rx_detach(struct ath10k_htt *htt)
{
	int sw_rd_idx = htt->rx_ring.sw_rd_idx.msdu_payld;

	del_timer_sync(&htt->rx_ring.refill_retry_timer);
	tasklet_kill(&htt->rx_replenish_task);

	while (sw_rd_idx != __le32_to_cpu(*(htt->rx_ring.alloc_idx.vaddr))) {
		struct sk_buff *skb =
				htt->rx_ring.netbufs_ring[sw_rd_idx];
		struct ath10k_skb_cb *cb = ATH10K_SKB_CB(skb);

		dma_unmap_single(htt->ar->dev, cb->paddr,
				 skb->len + skb_tailroom(skb),
				 DMA_FROM_DEVICE);
		dev_kfree_skb_any(htt->rx_ring.netbufs_ring[sw_rd_idx]);
		sw_rd_idx++;
		sw_rd_idx &= htt->rx_ring.size_mask;
	}

	dma_free_coherent(htt->ar->dev,
			  (htt->rx_ring.size *
			   sizeof(htt->rx_ring.paddrs_ring)),
			  htt->rx_ring.paddrs_ring,
			  htt->rx_ring.base_paddr);

	dma_free_coherent(htt->ar->dev,
			  sizeof(*htt->rx_ring.alloc_idx.vaddr),
			  htt->rx_ring.alloc_idx.vaddr,
			  htt->rx_ring.alloc_idx.paddr);

	kfree(htt->rx_ring.netbufs_ring);
}

static inline struct sk_buff *ath10k_htt_rx_netbuf_pop(struct ath10k_htt *htt)
{
	int idx;
	struct sk_buff *msdu;

	spin_lock_bh(&htt->rx_ring.lock);

	if (ath10k_htt_rx_ring_elems(htt) == 0)
		ath10k_warn("htt rx ring is empty!\n");

	idx = htt->rx_ring.sw_rd_idx.msdu_payld;
	msdu = htt->rx_ring.netbufs_ring[idx];

	idx++;
	idx &= htt->rx_ring.size_mask;
	htt->rx_ring.sw_rd_idx.msdu_payld = idx;
	htt->rx_ring.fill_cnt--;

	spin_unlock_bh(&htt->rx_ring.lock);
	return msdu;
}

static void ath10k_htt_rx_free_msdu_chain(struct sk_buff *skb)
{
	struct sk_buff *next;

	while (skb) {
		next = skb->next;
		dev_kfree_skb_any(skb);
		skb = next;
	}
}

static int ath10k_htt_rx_amsdu_pop(struct ath10k_htt *htt,
				   u8 **fw_desc, int *fw_desc_len,
				   struct sk_buff **head_msdu,
				   struct sk_buff **tail_msdu)
{
	int msdu_len, msdu_chaining = 0;
	struct sk_buff *msdu;
	struct htt_rx_desc *rx_desc;

	if (ath10k_htt_rx_ring_elems(htt) == 0)
		ath10k_warn("htt rx ring is empty!\n");

	if (htt->rx_confused) {
		ath10k_warn("htt is confused. refusing rx\n");
		return 0;
	}

	msdu = *head_msdu = ath10k_htt_rx_netbuf_pop(htt);
	while (msdu) {
		int last_msdu, msdu_len_invalid, msdu_chained;

		dma_unmap_single(htt->ar->dev,
				 ATH10K_SKB_CB(msdu)->paddr,
				 msdu->len + skb_tailroom(msdu),
				 DMA_FROM_DEVICE);

		ath10k_dbg_dump(ATH10K_DBG_HTT_DUMP, NULL, "htt rx: ",
				msdu->data, msdu->len + skb_tailroom(msdu));

		rx_desc = (struct htt_rx_desc *)msdu->data;

		/* FIXME: we must report msdu payload since this is what caller
		 *        expects now */
		skb_put(msdu, offsetof(struct htt_rx_desc, msdu_payload));
		skb_pull(msdu, offsetof(struct htt_rx_desc, msdu_payload));

		/*
		 * Sanity check - confirm the HW is finished filling in the
		 * rx data.
		 * If the HW and SW are working correctly, then it's guaranteed
		 * that the HW's MAC DMA is done before this point in the SW.
		 * To prevent the case that we handle a stale Rx descriptor,
		 * just assert for now until we have a way to recover.
		 */
		if (!(__le32_to_cpu(rx_desc->attention.flags)
				& RX_ATTENTION_FLAGS_MSDU_DONE)) {
			ath10k_htt_rx_free_msdu_chain(*head_msdu);
			*head_msdu = NULL;
			msdu = NULL;
			ath10k_err("htt rx stopped. cannot recover\n");
			htt->rx_confused = true;
			break;
		}

		/*
		 * Copy the FW rx descriptor for this MSDU from the rx
		 * indication message into the MSDU's netbuf. HL uses the
		 * same rx indication message definition as LL, and simply
		 * appends new info (fields from the HW rx desc, and the
		 * MSDU payload itself). So, the offset into the rx
		 * indication message only has to account for the standard
		 * offset of the per-MSDU FW rx desc info within the
		 * message, and how many bytes of the per-MSDU FW rx desc
		 * info have already been consumed. (And the endianness of
		 * the host, since for a big-endian host, the rx ind
		 * message contents, including the per-MSDU rx desc bytes,
		 * were byteswapped during upload.)
		 */
		if (*fw_desc_len > 0) {
			rx_desc->fw_desc.info0 = **fw_desc;
			/*
			 * The target is expected to only provide the basic
			 * per-MSDU rx descriptors. Just to be sure, verify
			 * that the target has not attached extension data
			 * (e.g. LRO flow ID).
			 */

			/* or more, if there's extension data */
			(*fw_desc)++;
			(*fw_desc_len)--;
		} else {
			/*
			 * When an oversized AMSDU happened, FW will lost
			 * some of MSDU status - in this case, the FW
			 * descriptors provided will be less than the
			 * actual MSDUs inside this MPDU. Mark the FW
			 * descriptors so that it will still deliver to
			 * upper stack, if no CRC error for this MPDU.
			 *
			 * FIX THIS - the FW descriptors are actually for
			 * MSDUs in the end of this A-MSDU instead of the
			 * beginning.
			 */
			rx_desc->fw_desc.info0 = 0;
		}

		msdu_len_invalid = !!(__le32_to_cpu(rx_desc->attention.flags)
					& (RX_ATTENTION_FLAGS_MPDU_LENGTH_ERR |
					   RX_ATTENTION_FLAGS_MSDU_LENGTH_ERR));
		msdu_len = MS(__le32_to_cpu(rx_desc->msdu_start.info0),
			      RX_MSDU_START_INFO0_MSDU_LENGTH);
		msdu_chained = rx_desc->frag_info.ring2_more_count;

		if (msdu_len_invalid)
			msdu_len = 0;

		skb_trim(msdu, 0);
		skb_put(msdu, min(msdu_len, HTT_RX_MSDU_SIZE));
		msdu_len -= msdu->len;

		/* FIXME: Do chained buffers include htt_rx_desc or not? */
		while (msdu_chained--) {
			struct sk_buff *next = ath10k_htt_rx_netbuf_pop(htt);

			dma_unmap_single(htt->ar->dev,
					 ATH10K_SKB_CB(next)->paddr,
					 next->len + skb_tailroom(next),
					 DMA_FROM_DEVICE);

			ath10k_dbg_dump(ATH10K_DBG_HTT_DUMP, NULL, "htt rx: ",
					next->data,
					next->len + skb_tailroom(next));

			skb_trim(next, 0);
			skb_put(next, min(msdu_len, HTT_RX_BUF_SIZE));
			msdu_len -= next->len;

			msdu->next = next;
			msdu = next;
			msdu_chaining = 1;
		}

		if (msdu_len > 0) {
			/* This may suggest FW bug? */
			ath10k_warn("htt rx msdu len not consumed (%d)\n",
				    msdu_len);
		}

		last_msdu = __le32_to_cpu(rx_desc->msdu_end.info0) &
				RX_MSDU_END_INFO0_LAST_MSDU;

		if (last_msdu) {
			msdu->next = NULL;
			break;
		} else {
			struct sk_buff *next = ath10k_htt_rx_netbuf_pop(htt);
			msdu->next = next;
			msdu = next;
		}
	}
	*tail_msdu = msdu;

	/*
	 * Don't refill the ring yet.
	 *
	 * First, the elements popped here are still in use - it is not
	 * safe to overwrite them until the matching call to
	 * mpdu_desc_list_next. Second, for efficiency it is preferable to
	 * refill the rx ring with 1 PPDU's worth of rx buffers (something
	 * like 32 x 3 buffers), rather than one MPDU's worth of rx buffers
	 * (something like 3 buffers). Consequently, we'll rely on the txrx
	 * SW to tell us when it is done pulling all the PPDU's rx buffers
	 * out of the rx ring, and then refill it just once.
	 */

	return msdu_chaining;
}

static void ath10k_htt_rx_replenish_task(unsigned long ptr)
{
	struct ath10k_htt *htt = (struct ath10k_htt *)ptr;
	ath10k_htt_rx_msdu_buff_replenish(htt);
}

int ath10k_htt_rx_attach(struct ath10k_htt *htt)
{
	dma_addr_t paddr;
	void *vaddr;
	struct timer_list *timer = &htt->rx_ring.refill_retry_timer;

	htt->rx_ring.size = ath10k_htt_rx_ring_size(htt);
	if (!is_power_of_2(htt->rx_ring.size)) {
		ath10k_warn("htt rx ring size is not power of 2\n");
		return -EINVAL;
	}

	htt->rx_ring.size_mask = htt->rx_ring.size - 1;

	/*
	 * Set the initial value for the level to which the rx ring
	 * should be filled, based on the max throughput and the
	 * worst likely latency for the host to fill the rx ring
	 * with new buffers. In theory, this fill level can be
	 * dynamically adjusted from the initial value set here, to
	 * reflect the actual host latency rather than a
	 * conservative assumption about the host latency.
	 */
	htt->rx_ring.fill_level = ath10k_htt_rx_ring_fill_level(htt);

	htt->rx_ring.netbufs_ring =
		kmalloc(htt->rx_ring.size * sizeof(struct sk_buff *),
			GFP_KERNEL);
	if (!htt->rx_ring.netbufs_ring)
		goto err_netbuf;

	vaddr = dma_alloc_coherent(htt->ar->dev,
		   (htt->rx_ring.size * sizeof(htt->rx_ring.paddrs_ring)),
		   &paddr, GFP_DMA);
	if (!vaddr)
		goto err_dma_ring;

	htt->rx_ring.paddrs_ring = vaddr;
	htt->rx_ring.base_paddr = paddr;

	vaddr = dma_alloc_coherent(htt->ar->dev,
				   sizeof(*htt->rx_ring.alloc_idx.vaddr),
				   &paddr, GFP_DMA);
	if (!vaddr)
		goto err_dma_idx;

	htt->rx_ring.alloc_idx.vaddr = vaddr;
	htt->rx_ring.alloc_idx.paddr = paddr;
	htt->rx_ring.sw_rd_idx.msdu_payld = 0;
	*htt->rx_ring.alloc_idx.vaddr = 0;

	/* Initialize the Rx refill retry timer */
	setup_timer(timer, ath10k_htt_rx_ring_refill_retry, (unsigned long)htt);

	spin_lock_init(&htt->rx_ring.lock);

	htt->rx_ring.fill_cnt = 0;
	if (__ath10k_htt_rx_ring_fill_n(htt, htt->rx_ring.fill_level))
		goto err_fill_ring;

	tasklet_init(&htt->rx_replenish_task, ath10k_htt_rx_replenish_task,
		     (unsigned long)htt);

	ath10k_dbg(ATH10K_DBG_BOOT, "htt rx ring size %d fill_level %d\n",
		   htt->rx_ring.size, htt->rx_ring.fill_level);
	return 0;

err_fill_ring:
	ath10k_htt_rx_ring_free(htt);
	dma_free_coherent(htt->ar->dev,
			  sizeof(*htt->rx_ring.alloc_idx.vaddr),
			  htt->rx_ring.alloc_idx.vaddr,
			  htt->rx_ring.alloc_idx.paddr);
err_dma_idx:
	dma_free_coherent(htt->ar->dev,
			  (htt->rx_ring.size *
			   sizeof(htt->rx_ring.paddrs_ring)),
			  htt->rx_ring.paddrs_ring,
			  htt->rx_ring.base_paddr);
err_dma_ring:
	kfree(htt->rx_ring.netbufs_ring);
err_netbuf:
	return -ENOMEM;
}

static int ath10k_htt_rx_crypto_param_len(enum htt_rx_mpdu_encrypt_type type)
{
	switch (type) {
	case HTT_RX_MPDU_ENCRYPT_WEP40:
	case HTT_RX_MPDU_ENCRYPT_WEP104:
		return 4;
	case HTT_RX_MPDU_ENCRYPT_TKIP_WITHOUT_MIC:
	case HTT_RX_MPDU_ENCRYPT_WEP128: /* not tested */
	case HTT_RX_MPDU_ENCRYPT_TKIP_WPA:
	case HTT_RX_MPDU_ENCRYPT_WAPI: /* not tested */
	case HTT_RX_MPDU_ENCRYPT_AES_CCM_WPA2:
		return 8;
	case HTT_RX_MPDU_ENCRYPT_NONE:
		return 0;
	}

	ath10k_warn("unknown encryption type %d\n", type);
	return 0;
}

static int ath10k_htt_rx_crypto_tail_len(enum htt_rx_mpdu_encrypt_type type)
{
	switch (type) {
	case HTT_RX_MPDU_ENCRYPT_NONE:
	case HTT_RX_MPDU_ENCRYPT_WEP40:
	case HTT_RX_MPDU_ENCRYPT_WEP104:
	case HTT_RX_MPDU_ENCRYPT_WEP128:
	case HTT_RX_MPDU_ENCRYPT_WAPI:
		return 0;
	case HTT_RX_MPDU_ENCRYPT_TKIP_WITHOUT_MIC:
	case HTT_RX_MPDU_ENCRYPT_TKIP_WPA:
		return 4;
	case HTT_RX_MPDU_ENCRYPT_AES_CCM_WPA2:
		return 8;
	}

	ath10k_warn("unknown encryption type %d\n", type);
	return 0;
}

/* Applies for first msdu in chain, before altering it. */
static struct ieee80211_hdr *ath10k_htt_rx_skb_get_hdr(struct sk_buff *skb)
{
	struct htt_rx_desc *rxd;
	enum rx_msdu_decap_format fmt;

	rxd = (void *)skb->data - sizeof(*rxd);
	fmt = MS(__le32_to_cpu(rxd->msdu_start.info1),
			RX_MSDU_START_INFO1_DECAP_FORMAT);

	if (fmt == RX_MSDU_DECAP_RAW)
		return (void *)skb->data;
	else
		return (void *)skb->data - RX_HTT_HDR_STATUS_LEN;
}

/* This function only applies for first msdu in an msdu chain */
static bool ath10k_htt_rx_hdr_is_amsdu(struct ieee80211_hdr *hdr)
{
	if (ieee80211_is_data_qos(hdr->frame_control)) {
		u8 *qc = ieee80211_get_qos_ctl(hdr);
		if (qc[0] & 0x80)
			return true;
	}
	return false;
}

struct rfc1042_hdr {
	u8 llc_dsap;
	u8 llc_ssap;
	u8 llc_ctrl;
	u8 snap_oui[3];
	__be16 snap_type;
} __packed;

struct amsdu_subframe_hdr {
	u8 dst[ETH_ALEN];
	u8 src[ETH_ALEN];
	__be16 len;
} __packed;

static void ath10k_htt_rx_amsdu(struct ath10k_htt *htt,
				struct htt_rx_info *info)
{
	struct htt_rx_desc *rxd;
	struct sk_buff *first;
	struct sk_buff *skb = info->skb;
	enum rx_msdu_decap_format fmt;
	enum htt_rx_mpdu_encrypt_type enctype;
	struct ieee80211_hdr *hdr;
	u8 hdr_buf[64], addr[ETH_ALEN], *qos;
	unsigned int hdr_len;

	rxd = (void *)skb->data - sizeof(*rxd);
	enctype = MS(__le32_to_cpu(rxd->mpdu_start.info0),
			RX_MPDU_START_INFO0_ENCRYPT_TYPE);

	hdr = (struct ieee80211_hdr *)rxd->rx_hdr_status;
	hdr_len = ieee80211_hdrlen(hdr->frame_control);
	memcpy(hdr_buf, hdr, hdr_len);
	hdr = (struct ieee80211_hdr *)hdr_buf;

	/* FIXME: Hopefully this is a temporary measure.
	 *
	 * Reporting individual A-MSDU subframes means each reported frame
	 * shares the same sequence number.
	 *
	 * mac80211 drops frames it recognizes as duplicates, i.e.
	 * retransmission flag is set and sequence number matches sequence
	 * number from a previous frame (as per IEEE 802.11-2012: 9.3.2.10
	 * "Duplicate detection and recovery")
	 *
	 * To avoid frames being dropped clear retransmission flag for all
	 * received A-MSDUs.
	 *
	 * Worst case: actual duplicate frames will be reported but this should
	 * still be handled gracefully by other OSI/ISO layers. */
	hdr->frame_control &= cpu_to_le16(~IEEE80211_FCTL_RETRY);

	first = skb;
	while (skb) {
		void *decap_hdr;
		int len;

		rxd = (void *)skb->data - sizeof(*rxd);
		fmt = MS(__le32_to_cpu(rxd->msdu_start.info1),
			 RX_MSDU_START_INFO1_DECAP_FORMAT);
		decap_hdr = (void *)rxd->rx_hdr_status;

		skb->ip_summed = ath10k_htt_rx_get_csum_state(skb);

		/* First frame in an A-MSDU chain has more decapped data. */
		if (skb == first) {
			len = round_up(ieee80211_hdrlen(hdr->frame_control), 4);
			len += round_up(ath10k_htt_rx_crypto_param_len(enctype),
					4);
			decap_hdr += len;
		}

		switch (fmt) {
		case RX_MSDU_DECAP_RAW:
			/* remove trailing FCS */
			skb_trim(skb, skb->len - FCS_LEN);
			break;
		case RX_MSDU_DECAP_NATIVE_WIFI:
			/* pull decapped header and copy DA */
			hdr = (struct ieee80211_hdr *)skb->data;
			hdr_len = ieee80211_hdrlen(hdr->frame_control);
			memcpy(addr, ieee80211_get_DA(hdr), ETH_ALEN);
			skb_pull(skb, hdr_len);

			/* push original 802.11 header */
			hdr = (struct ieee80211_hdr *)hdr_buf;
			hdr_len = ieee80211_hdrlen(hdr->frame_control);
			memcpy(skb_push(skb, hdr_len), hdr, hdr_len);

			/* original A-MSDU header has the bit set but we're
			 * not including A-MSDU subframe header */
			hdr = (struct ieee80211_hdr *)skb->data;
			qos = ieee80211_get_qos_ctl(hdr);
			qos[0] &= ~IEEE80211_QOS_CTL_A_MSDU_PRESENT;

			/* original 802.11 header has a different DA */
			memcpy(ieee80211_get_DA(hdr), addr, ETH_ALEN);
			break;
		case RX_MSDU_DECAP_ETHERNET2_DIX:
			/* strip ethernet header and insert decapped 802.11
			 * header, amsdu subframe header and rfc1042 header */

			len = 0;
			len += sizeof(struct rfc1042_hdr);
			len += sizeof(struct amsdu_subframe_hdr);

			skb_pull(skb, sizeof(struct ethhdr));
			memcpy(skb_push(skb, len), decap_hdr, len);
			memcpy(skb_push(skb, hdr_len), hdr, hdr_len);
			break;
		case RX_MSDU_DECAP_8023_SNAP_LLC:
			/* insert decapped 802.11 header making a singly
			 * A-MSDU */
			memcpy(skb_push(skb, hdr_len), hdr, hdr_len);
			break;
		}

		info->skb = skb;
		info->encrypt_type = enctype;
		skb = skb->next;
		info->skb->next = NULL;

		ath10k_process_rx(htt->ar, info);
	}

	/* FIXME: It might be nice to re-assemble the A-MSDU when there's a
	 * monitor interface active for sniffing purposes. */
}

static void ath10k_htt_rx_msdu(struct ath10k_htt *htt, struct htt_rx_info *info)
{
	struct sk_buff *skb = info->skb;
	struct htt_rx_desc *rxd;
	struct ieee80211_hdr *hdr;
	enum rx_msdu_decap_format fmt;
	enum htt_rx_mpdu_encrypt_type enctype;
	int hdr_len;
	void *rfc1042;

	/* This shouldn't happen. If it does than it may be a FW bug. */
	if (skb->next) {
		ath10k_warn("received chained non A-MSDU frame\n");
		ath10k_htt_rx_free_msdu_chain(skb->next);
		skb->next = NULL;
	}

	rxd = (void *)skb->data - sizeof(*rxd);
	fmt = MS(__le32_to_cpu(rxd->msdu_start.info1),
			RX_MSDU_START_INFO1_DECAP_FORMAT);
	enctype = MS(__le32_to_cpu(rxd->mpdu_start.info0),
			RX_MPDU_START_INFO0_ENCRYPT_TYPE);
	hdr = (struct ieee80211_hdr *)rxd->rx_hdr_status;
	hdr_len = ieee80211_hdrlen(hdr->frame_control);

	skb->ip_summed = ath10k_htt_rx_get_csum_state(skb);

	switch (fmt) {
	case RX_MSDU_DECAP_RAW:
		/* remove trailing FCS */
		skb_trim(skb, skb->len - FCS_LEN);
		break;
	case RX_MSDU_DECAP_NATIVE_WIFI:
		/* Pull decapped header */
		hdr = (struct ieee80211_hdr *)skb->data;
		hdr_len = ieee80211_hdrlen(hdr->frame_control);
		skb_pull(skb, hdr_len);

		/* Push original header */
		hdr = (struct ieee80211_hdr *)rxd->rx_hdr_status;
		hdr_len = ieee80211_hdrlen(hdr->frame_control);
		memcpy(skb_push(skb, hdr_len), hdr, hdr_len);
		break;
	case RX_MSDU_DECAP_ETHERNET2_DIX:
		/* strip ethernet header and insert decapped 802.11 header and
		 * rfc1042 header */

		rfc1042 = hdr;
		rfc1042 += roundup(hdr_len, 4);
		rfc1042 += roundup(ath10k_htt_rx_crypto_param_len(enctype), 4);

		skb_pull(skb, sizeof(struct ethhdr));
		memcpy(skb_push(skb, sizeof(struct rfc1042_hdr)),
		       rfc1042, sizeof(struct rfc1042_hdr));
		memcpy(skb_push(skb, hdr_len), hdr, hdr_len);
		break;
	case RX_MSDU_DECAP_8023_SNAP_LLC:
		/* remove A-MSDU subframe header and insert
		 * decapped 802.11 header. rfc1042 header is already there */

		skb_pull(skb, sizeof(struct amsdu_subframe_hdr));
		memcpy(skb_push(skb, hdr_len), hdr, hdr_len);
		break;
	}

	info->skb = skb;
	info->encrypt_type = enctype;

	ath10k_process_rx(htt->ar, info);
}

static bool ath10k_htt_rx_has_decrypt_err(struct sk_buff *skb)
{
	struct htt_rx_desc *rxd;
	u32 flags;

	rxd = (void *)skb->data - sizeof(*rxd);
	flags = __le32_to_cpu(rxd->attention.flags);

	if (flags & RX_ATTENTION_FLAGS_DECRYPT_ERR)
		return true;

	return false;
}

static bool ath10k_htt_rx_has_fcs_err(struct sk_buff *skb)
{
	struct htt_rx_desc *rxd;
	u32 flags;

	rxd = (void *)skb->data - sizeof(*rxd);
	flags = __le32_to_cpu(rxd->attention.flags);

	if (flags & RX_ATTENTION_FLAGS_FCS_ERR)
		return true;

	return false;
}

static int ath10k_htt_rx_get_csum_state(struct sk_buff *skb)
{
	struct htt_rx_desc *rxd;
	u32 flags, info;
	bool is_ip4, is_ip6;
	bool is_tcp, is_udp;
	bool ip_csum_ok, tcpudp_csum_ok;

	rxd = (void *)skb->data - sizeof(*rxd);
	flags = __le32_to_cpu(rxd->attention.flags);
	info = __le32_to_cpu(rxd->msdu_start.info1);

	is_ip4 = !!(info & RX_MSDU_START_INFO1_IPV4_PROTO);
	is_ip6 = !!(info & RX_MSDU_START_INFO1_IPV6_PROTO);
	is_tcp = !!(info & RX_MSDU_START_INFO1_TCP_PROTO);
	is_udp = !!(info & RX_MSDU_START_INFO1_UDP_PROTO);
	ip_csum_ok = !(flags & RX_ATTENTION_FLAGS_IP_CHKSUM_FAIL);
	tcpudp_csum_ok = !(flags & RX_ATTENTION_FLAGS_TCP_UDP_CHKSUM_FAIL);

	if (!is_ip4 && !is_ip6)
		return CHECKSUM_NONE;
	if (!is_tcp && !is_udp)
		return CHECKSUM_NONE;
	if (!ip_csum_ok)
		return CHECKSUM_NONE;
	if (!tcpudp_csum_ok)
		return CHECKSUM_NONE;

	return CHECKSUM_UNNECESSARY;
}

static void ath10k_htt_rx_handler(struct ath10k_htt *htt,
				  struct htt_rx_indication *rx)
{
	struct htt_rx_info info;
	struct htt_rx_indication_mpdu_range *mpdu_ranges;
	struct ieee80211_hdr *hdr;
	int num_mpdu_ranges;
	int fw_desc_len;
	u8 *fw_desc;
	int i, j;
<<<<<<< HEAD
	int ret;
	int ip_summed;
=======
>>>>>>> d8ec26d7

	memset(&info, 0, sizeof(info));

	fw_desc_len = __le16_to_cpu(rx->prefix.fw_rx_desc_bytes);
	fw_desc = (u8 *)&rx->fw_desc;

	num_mpdu_ranges = MS(__le32_to_cpu(rx->hdr.info1),
			     HTT_RX_INDICATION_INFO1_NUM_MPDU_RANGES);
	mpdu_ranges = htt_rx_ind_get_mpdu_ranges(rx);

	ath10k_dbg_dump(ATH10K_DBG_HTT_DUMP, NULL, "htt rx ind: ",
			rx, sizeof(*rx) +
			(sizeof(struct htt_rx_indication_mpdu_range) *
				num_mpdu_ranges));

	for (i = 0; i < num_mpdu_ranges; i++) {
		info.status = mpdu_ranges[i].mpdu_range_status;

		for (j = 0; j < mpdu_ranges[i].mpdu_count; j++) {
			struct sk_buff *msdu_head, *msdu_tail;
			enum htt_rx_mpdu_status status;
			int msdu_chaining;

			msdu_head = NULL;
			msdu_tail = NULL;
			msdu_chaining = ath10k_htt_rx_amsdu_pop(htt,
							 &fw_desc,
							 &fw_desc_len,
							 &msdu_head,
							 &msdu_tail);

			if (!msdu_head) {
				ath10k_warn("htt rx no data!\n");
				continue;
			}

			if (msdu_head->len == 0) {
				ath10k_dbg(ATH10K_DBG_HTT,
					   "htt rx dropping due to zero-len\n");
				ath10k_htt_rx_free_msdu_chain(msdu_head);
				continue;
			}

			if (ath10k_htt_rx_has_decrypt_err(msdu_head)) {
				ath10k_htt_rx_free_msdu_chain(msdu_head);
				continue;
			}

			status = info.status;

			/* Skip mgmt frames while we handle this in WMI */
			if (status == HTT_RX_IND_MPDU_STATUS_MGMT_CTRL) {
				ath10k_htt_rx_free_msdu_chain(msdu_head);
				continue;
			}

			if (status != HTT_RX_IND_MPDU_STATUS_OK &&
			    status != HTT_RX_IND_MPDU_STATUS_TKIP_MIC_ERR &&
			    !htt->ar->monitor_enabled) {
				ath10k_dbg(ATH10K_DBG_HTT,
					   "htt rx ignoring frame w/ status %d\n",
					   status);
				ath10k_htt_rx_free_msdu_chain(msdu_head);
				continue;
			}

			/* FIXME: we do not support chaining yet.
			 * this needs investigation */
			if (msdu_chaining) {
				ath10k_warn("msdu_chaining is true\n");
				ath10k_htt_rx_free_msdu_chain(msdu_head);
				continue;
			}

			/* The skb is not yet processed and it may be
			 * reallocated. Since the offload is in the original
			 * skb extract the checksum now and assign it later */
			ip_summed = ath10k_htt_rx_get_csum_state(msdu_head);

			info.skb     = msdu_head;
			info.fcs_err = ath10k_htt_rx_has_fcs_err(msdu_head);
			info.signal  = ATH10K_DEFAULT_NOISE_FLOOR;
			info.signal += rx->ppdu.combined_rssi;

			info.rate.info0 = rx->ppdu.info0;
			info.rate.info1 = __le32_to_cpu(rx->ppdu.info1);
			info.rate.info2 = __le32_to_cpu(rx->ppdu.info2);

			hdr = ath10k_htt_rx_skb_get_hdr(msdu_head);

			if (ath10k_htt_rx_hdr_is_amsdu(hdr))
				ath10k_htt_rx_amsdu(htt, &info);
			else
<<<<<<< HEAD
				ret = ath10k_htt_rx_msdu(htt, &info);

			if (ret && !info.fcs_err) {
				ath10k_warn("error processing msdus %d\n", ret);
				dev_kfree_skb_any(info.skb);
				continue;
			}

			if (ath10k_htt_rx_hdr_is_amsdu((void *)info.skb->data))
				ath10k_dbg(ATH10K_DBG_HTT, "htt mpdu is amsdu\n");

			info.skb->ip_summed = ip_summed;

			ath10k_dbg_dump(ATH10K_DBG_HTT_DUMP, NULL, "htt mpdu: ",
					info.skb->data, info.skb->len);
			ath10k_process_rx(htt->ar, &info);
=======
				ath10k_htt_rx_msdu(htt, &info);
>>>>>>> d8ec26d7
		}
	}

	tasklet_schedule(&htt->rx_replenish_task);
}

static void ath10k_htt_rx_frag_handler(struct ath10k_htt *htt,
				struct htt_rx_fragment_indication *frag)
{
	struct sk_buff *msdu_head, *msdu_tail;
	struct htt_rx_desc *rxd;
	enum rx_msdu_decap_format fmt;
	struct htt_rx_info info = {};
	struct ieee80211_hdr *hdr;
	int msdu_chaining;
	bool tkip_mic_err;
	bool decrypt_err;
	u8 *fw_desc;
	int fw_desc_len, hdrlen, paramlen;
	int trim;

	fw_desc_len = __le16_to_cpu(frag->fw_rx_desc_bytes);
	fw_desc = (u8 *)frag->fw_msdu_rx_desc;

	msdu_head = NULL;
	msdu_tail = NULL;
	msdu_chaining = ath10k_htt_rx_amsdu_pop(htt, &fw_desc, &fw_desc_len,
						&msdu_head, &msdu_tail);

	ath10k_dbg(ATH10K_DBG_HTT_DUMP, "htt rx frag ahead\n");

	if (!msdu_head) {
		ath10k_warn("htt rx frag no data\n");
		return;
	}

	if (msdu_chaining || msdu_head != msdu_tail) {
		ath10k_warn("aggregation with fragmentation?!\n");
		ath10k_htt_rx_free_msdu_chain(msdu_head);
		return;
	}

	/* FIXME: implement signal strength */

	hdr = (struct ieee80211_hdr *)msdu_head->data;
	rxd = (void *)msdu_head->data - sizeof(*rxd);
	tkip_mic_err = !!(__le32_to_cpu(rxd->attention.flags) &
				RX_ATTENTION_FLAGS_TKIP_MIC_ERR);
	decrypt_err = !!(__le32_to_cpu(rxd->attention.flags) &
				RX_ATTENTION_FLAGS_DECRYPT_ERR);
	fmt = MS(__le32_to_cpu(rxd->msdu_start.info1),
			RX_MSDU_START_INFO1_DECAP_FORMAT);

	if (fmt != RX_MSDU_DECAP_RAW) {
		ath10k_warn("we dont support non-raw fragmented rx yet\n");
		dev_kfree_skb_any(msdu_head);
		goto end;
	}

	info.skb = msdu_head;
	info.status = HTT_RX_IND_MPDU_STATUS_OK;
	info.encrypt_type = MS(__le32_to_cpu(rxd->mpdu_start.info0),
				RX_MPDU_START_INFO0_ENCRYPT_TYPE);
	info.skb->ip_summed = ath10k_htt_rx_get_csum_state(info.skb);

	if (tkip_mic_err) {
		ath10k_warn("tkip mic error\n");
		info.status = HTT_RX_IND_MPDU_STATUS_TKIP_MIC_ERR;
	}

	if (decrypt_err) {
		ath10k_warn("decryption err in fragmented rx\n");
		dev_kfree_skb_any(info.skb);
		goto end;
	}

	if (info.encrypt_type != HTT_RX_MPDU_ENCRYPT_NONE) {
		hdrlen = ieee80211_hdrlen(hdr->frame_control);
		paramlen = ath10k_htt_rx_crypto_param_len(info.encrypt_type);

		/* It is more efficient to move the header than the payload */
		memmove((void *)info.skb->data + paramlen,
			(void *)info.skb->data,
			hdrlen);
		skb_pull(info.skb, paramlen);
		hdr = (struct ieee80211_hdr *)info.skb->data;
	}

	/* remove trailing FCS */
	trim  = 4;

	/* remove crypto trailer */
	trim += ath10k_htt_rx_crypto_tail_len(info.encrypt_type);

	/* last fragment of TKIP frags has MIC */
	if (!ieee80211_has_morefrags(hdr->frame_control) &&
	    info.encrypt_type == HTT_RX_MPDU_ENCRYPT_TKIP_WPA)
		trim += 8;

	if (trim > info.skb->len) {
		ath10k_warn("htt rx fragment: trailer longer than the frame itself? drop\n");
		dev_kfree_skb_any(info.skb);
		goto end;
	}

	skb_trim(info.skb, info.skb->len - trim);

	ath10k_dbg_dump(ATH10K_DBG_HTT_DUMP, NULL, "htt frag mpdu: ",
			info.skb->data, info.skb->len);
	ath10k_process_rx(htt->ar, &info);

end:
	if (fw_desc_len > 0) {
		ath10k_dbg(ATH10K_DBG_HTT,
			   "expecting more fragmented rx in one indication %d\n",
			   fw_desc_len);
	}
}

void ath10k_htt_t2h_msg_handler(struct ath10k *ar, struct sk_buff *skb)
{
	struct ath10k_htt *htt = &ar->htt;
	struct htt_resp *resp = (struct htt_resp *)skb->data;

	/* confirm alignment */
	if (!IS_ALIGNED((unsigned long)skb->data, 4))
		ath10k_warn("unaligned htt message, expect trouble\n");

	ath10k_dbg(ATH10K_DBG_HTT, "HTT RX, msg_type: 0x%0X\n",
		   resp->hdr.msg_type);
	switch (resp->hdr.msg_type) {
	case HTT_T2H_MSG_TYPE_VERSION_CONF: {
		htt->target_version_major = resp->ver_resp.major;
		htt->target_version_minor = resp->ver_resp.minor;
		complete(&htt->target_version_received);
		break;
	}
	case HTT_T2H_MSG_TYPE_RX_IND: {
		ath10k_htt_rx_handler(htt, &resp->rx_ind);
		break;
	}
	case HTT_T2H_MSG_TYPE_PEER_MAP: {
		struct htt_peer_map_event ev = {
			.vdev_id = resp->peer_map.vdev_id,
			.peer_id = __le16_to_cpu(resp->peer_map.peer_id),
		};
		memcpy(ev.addr, resp->peer_map.addr, sizeof(ev.addr));
		ath10k_peer_map_event(htt, &ev);
		break;
	}
	case HTT_T2H_MSG_TYPE_PEER_UNMAP: {
		struct htt_peer_unmap_event ev = {
			.peer_id = __le16_to_cpu(resp->peer_unmap.peer_id),
		};
		ath10k_peer_unmap_event(htt, &ev);
		break;
	}
	case HTT_T2H_MSG_TYPE_MGMT_TX_COMPLETION: {
		struct htt_tx_done tx_done = {};
		int status = __le32_to_cpu(resp->mgmt_tx_completion.status);

		tx_done.msdu_id =
			__le32_to_cpu(resp->mgmt_tx_completion.desc_id);

		switch (status) {
		case HTT_MGMT_TX_STATUS_OK:
			break;
		case HTT_MGMT_TX_STATUS_RETRY:
			tx_done.no_ack = true;
			break;
		case HTT_MGMT_TX_STATUS_DROP:
			tx_done.discard = true;
			break;
		}

		ath10k_txrx_tx_unref(htt, &tx_done);
		break;
	}
	case HTT_T2H_MSG_TYPE_TX_COMPL_IND: {
		struct htt_tx_done tx_done = {};
		int status = MS(resp->data_tx_completion.flags,
				HTT_DATA_TX_STATUS);
		__le16 msdu_id;
		int i;

		switch (status) {
		case HTT_DATA_TX_STATUS_NO_ACK:
			tx_done.no_ack = true;
			break;
		case HTT_DATA_TX_STATUS_OK:
			break;
		case HTT_DATA_TX_STATUS_DISCARD:
		case HTT_DATA_TX_STATUS_POSTPONE:
		case HTT_DATA_TX_STATUS_DOWNLOAD_FAIL:
			tx_done.discard = true;
			break;
		default:
			ath10k_warn("unhandled tx completion status %d\n",
				    status);
			tx_done.discard = true;
			break;
		}

		ath10k_dbg(ATH10K_DBG_HTT, "htt tx completion num_msdus %d\n",
			   resp->data_tx_completion.num_msdus);

		for (i = 0; i < resp->data_tx_completion.num_msdus; i++) {
			msdu_id = resp->data_tx_completion.msdus[i];
			tx_done.msdu_id = __le16_to_cpu(msdu_id);
			ath10k_txrx_tx_unref(htt, &tx_done);
		}
		break;
	}
	case HTT_T2H_MSG_TYPE_SEC_IND: {
		struct ath10k *ar = htt->ar;
		struct htt_security_indication *ev = &resp->security_indication;

		ath10k_dbg(ATH10K_DBG_HTT,
			   "sec ind peer_id %d unicast %d type %d\n",
			  __le16_to_cpu(ev->peer_id),
			  !!(ev->flags & HTT_SECURITY_IS_UNICAST),
			  MS(ev->flags, HTT_SECURITY_TYPE));
		complete(&ar->install_key_done);
		break;
	}
	case HTT_T2H_MSG_TYPE_RX_FRAG_IND: {
		ath10k_dbg_dump(ATH10K_DBG_HTT_DUMP, NULL, "htt event: ",
				skb->data, skb->len);
		ath10k_htt_rx_frag_handler(htt, &resp->rx_frag_ind);
		break;
	}
	case HTT_T2H_MSG_TYPE_TEST:
		/* FIX THIS */
		break;
	case HTT_T2H_MSG_TYPE_STATS_CONF:
		trace_ath10k_htt_stats(skb->data, skb->len);
		break;
	case HTT_T2H_MSG_TYPE_TX_INSPECT_IND:
	case HTT_T2H_MSG_TYPE_RX_ADDBA:
	case HTT_T2H_MSG_TYPE_RX_DELBA:
	case HTT_T2H_MSG_TYPE_RX_FLUSH:
	default:
		ath10k_dbg(ATH10K_DBG_HTT, "htt event (%d) not handled\n",
			   resp->hdr.msg_type);
		ath10k_dbg_dump(ATH10K_DBG_HTT_DUMP, NULL, "htt event: ",
				skb->data, skb->len);
		break;
	};

	/* Free the indication buffer */
	dev_kfree_skb_any(skb);
}<|MERGE_RESOLUTION|>--- conflicted
+++ resolved
@@ -893,11 +893,6 @@
 	int fw_desc_len;
 	u8 *fw_desc;
 	int i, j;
-<<<<<<< HEAD
-	int ret;
-	int ip_summed;
-=======
->>>>>>> d8ec26d7
 
 	memset(&info, 0, sizeof(info));
 
@@ -972,11 +967,6 @@
 				continue;
 			}
 
-			/* The skb is not yet processed and it may be
-			 * reallocated. Since the offload is in the original
-			 * skb extract the checksum now and assign it later */
-			ip_summed = ath10k_htt_rx_get_csum_state(msdu_head);
-
 			info.skb     = msdu_head;
 			info.fcs_err = ath10k_htt_rx_has_fcs_err(msdu_head);
 			info.signal  = ATH10K_DEFAULT_NOISE_FLOOR;
@@ -991,26 +981,7 @@
 			if (ath10k_htt_rx_hdr_is_amsdu(hdr))
 				ath10k_htt_rx_amsdu(htt, &info);
 			else
-<<<<<<< HEAD
-				ret = ath10k_htt_rx_msdu(htt, &info);
-
-			if (ret && !info.fcs_err) {
-				ath10k_warn("error processing msdus %d\n", ret);
-				dev_kfree_skb_any(info.skb);
-				continue;
-			}
-
-			if (ath10k_htt_rx_hdr_is_amsdu((void *)info.skb->data))
-				ath10k_dbg(ATH10K_DBG_HTT, "htt mpdu is amsdu\n");
-
-			info.skb->ip_summed = ip_summed;
-
-			ath10k_dbg_dump(ATH10K_DBG_HTT_DUMP, NULL, "htt mpdu: ",
-					info.skb->data, info.skb->len);
-			ath10k_process_rx(htt->ar, &info);
-=======
 				ath10k_htt_rx_msdu(htt, &info);
->>>>>>> d8ec26d7
 		}
 	}
 
