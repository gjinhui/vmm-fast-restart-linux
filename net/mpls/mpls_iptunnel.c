--- conflicted
+++ resolved
@@ -132,12 +132,6 @@
 
 	mpls_stats_inc_outucastpkts(out_dev, skb);
 
-<<<<<<< HEAD
-	if (rt)
-		err = neigh_xmit(NEIGH_ARP_TABLE, out_dev, &rt->rt_gateway,
-				 skb);
-	else if (rt6) {
-=======
 	if (rt) {
 		if (rt->rt_gw_family == AF_INET)
 			err = neigh_xmit(NEIGH_ARP_TABLE, out_dev, &rt->rt_gw4,
@@ -146,7 +140,6 @@
 			err = neigh_xmit(NEIGH_ND_TABLE, out_dev, &rt->rt_gw6,
 					 skb);
 	} else if (rt6) {
->>>>>>> 0ecfebd2
 		if (ipv6_addr_v4mapped(&rt6->rt6i_gateway)) {
 			/* 6PE (RFC 4798) */
 			err = neigh_xmit(NEIGH_ARP_TABLE, out_dev, &rt6->rt6i_gateway.s6_addr32[3],
