--- conflicted
+++ resolved
@@ -225,12 +225,8 @@
 						     skb->len - hdrlen, 0));
 	}
 
-<<<<<<< HEAD
 	nf_ct_invert_tuple(&target, &ct->tuplehash[!dir].tuple);
-=======
-	nf_ct_invert_tuplepr(&target, &ct->tuplehash[!dir].tuple);
 	target.dst.protonum = IPPROTO_ICMPV6;
->>>>>>> 24f0a487
 	if (!nf_nat_ipv6_manip_pkt(skb, 0, &target, manip))
 		return 0;
 
