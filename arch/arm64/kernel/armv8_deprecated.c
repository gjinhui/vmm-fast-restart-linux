/*
 *  Copyright (C) 2014 ARM Limited
 *
 * This program is free software; you can redistribute it and/or modify
 * it under the terms of the GNU General Public License version 2 as
 * published by the Free Software Foundation.
 */

#include <linux/cpu.h>
#include <linux/init.h>
#include <linux/list.h>
#include <linux/perf_event.h>
#include <linux/sched.h>
#include <linux/slab.h>
#include <linux/sysctl.h>

#include <asm/cpufeature.h>
#include <asm/insn.h>
#include <asm/sysreg.h>
#include <asm/system_misc.h>
#include <asm/traps.h>
#include <linux/uaccess.h>
#include <asm/cpufeature.h>

#define CREATE_TRACE_POINTS
#include "trace-events-emulation.h"

/*
 * The runtime support for deprecated instruction support can be in one of
 * following three states -
 *
 * 0 = undef
 * 1 = emulate (software emulation)
 * 2 = hw (supported in hardware)
 */
enum insn_emulation_mode {
	INSN_UNDEF,
	INSN_EMULATE,
	INSN_HW,
};

enum legacy_insn_status {
	INSN_DEPRECATED,
	INSN_OBSOLETE,
};

struct insn_emulation_ops {
	const char		*name;
	enum legacy_insn_status	status;
	struct undef_hook	*hooks;
	int			(*set_hw_mode)(bool enable);
};

struct insn_emulation {
	struct list_head node;
	struct insn_emulation_ops *ops;
	int current_mode;
	int min;
	int max;
};

static LIST_HEAD(insn_emulation);
static int nr_insn_emulated __initdata;
static DEFINE_RAW_SPINLOCK(insn_emulation_lock);

static void register_emulation_hooks(struct insn_emulation_ops *ops)
{
	struct undef_hook *hook;

	BUG_ON(!ops->hooks);

	for (hook = ops->hooks; hook->instr_mask; hook++)
		register_undef_hook(hook);

	pr_notice("Registered %s emulation handler\n", ops->name);
}

static void remove_emulation_hooks(struct insn_emulation_ops *ops)
{
	struct undef_hook *hook;

	BUG_ON(!ops->hooks);

	for (hook = ops->hooks; hook->instr_mask; hook++)
		unregister_undef_hook(hook);

	pr_notice("Removed %s emulation handler\n", ops->name);
}

static void enable_insn_hw_mode(void *data)
{
	struct insn_emulation *insn = (struct insn_emulation *)data;
	if (insn->ops->set_hw_mode)
		insn->ops->set_hw_mode(true);
}

static void disable_insn_hw_mode(void *data)
{
	struct insn_emulation *insn = (struct insn_emulation *)data;
	if (insn->ops->set_hw_mode)
		insn->ops->set_hw_mode(false);
}

/* Run set_hw_mode(mode) on all active CPUs */
static int run_all_cpu_set_hw_mode(struct insn_emulation *insn, bool enable)
{
	if (!insn->ops->set_hw_mode)
		return -EINVAL;
	if (enable)
		on_each_cpu(enable_insn_hw_mode, (void *)insn, true);
	else
		on_each_cpu(disable_insn_hw_mode, (void *)insn, true);
	return 0;
}

/*
 * Run set_hw_mode for all insns on a starting CPU.
 * Returns:
 *  0 		- If all the hooks ran successfully.
 * -EINVAL	- At least one hook is not supported by the CPU.
 */
static int run_all_insn_set_hw_mode(unsigned int cpu)
{
	int rc = 0;
	unsigned long flags;
	struct insn_emulation *insn;

	raw_spin_lock_irqsave(&insn_emulation_lock, flags);
	list_for_each_entry(insn, &insn_emulation, node) {
		bool enable = (insn->current_mode == INSN_HW);
		if (insn->ops->set_hw_mode && insn->ops->set_hw_mode(enable)) {
			pr_warn("CPU[%u] cannot support the emulation of %s",
				cpu, insn->ops->name);
			rc = -EINVAL;
		}
	}
	raw_spin_unlock_irqrestore(&insn_emulation_lock, flags);
	return rc;
}

static int update_insn_emulation_mode(struct insn_emulation *insn,
				       enum insn_emulation_mode prev)
{
	int ret = 0;

	switch (prev) {
	case INSN_UNDEF: /* Nothing to be done */
		break;
	case INSN_EMULATE:
		remove_emulation_hooks(insn->ops);
		break;
	case INSN_HW:
		if (!run_all_cpu_set_hw_mode(insn, false))
			pr_notice("Disabled %s support\n", insn->ops->name);
		break;
	}

	switch (insn->current_mode) {
	case INSN_UNDEF:
		break;
	case INSN_EMULATE:
		register_emulation_hooks(insn->ops);
		break;
	case INSN_HW:
		ret = run_all_cpu_set_hw_mode(insn, true);
		if (!ret)
			pr_notice("Enabled %s support\n", insn->ops->name);
		break;
	}

	return ret;
}

static void __init register_insn_emulation(struct insn_emulation_ops *ops)
{
	unsigned long flags;
	struct insn_emulation *insn;

	insn = kzalloc(sizeof(*insn), GFP_KERNEL);
	insn->ops = ops;
	insn->min = INSN_UNDEF;

	switch (ops->status) {
	case INSN_DEPRECATED:
		insn->current_mode = INSN_EMULATE;
		/* Disable the HW mode if it was turned on at early boot time */
		run_all_cpu_set_hw_mode(insn, false);
		insn->max = INSN_HW;
		break;
	case INSN_OBSOLETE:
		insn->current_mode = INSN_UNDEF;
		insn->max = INSN_EMULATE;
		break;
	}

	raw_spin_lock_irqsave(&insn_emulation_lock, flags);
	list_add(&insn->node, &insn_emulation);
	nr_insn_emulated++;
	raw_spin_unlock_irqrestore(&insn_emulation_lock, flags);

	/* Register any handlers if required */
	update_insn_emulation_mode(insn, INSN_UNDEF);
}

static int emulation_proc_handler(struct ctl_table *table, int write,
				  void __user *buffer, size_t *lenp,
				  loff_t *ppos)
{
	int ret = 0;
	struct insn_emulation *insn = (struct insn_emulation *) table->data;
	enum insn_emulation_mode prev_mode = insn->current_mode;

	table->data = &insn->current_mode;
	ret = proc_dointvec_minmax(table, write, buffer, lenp, ppos);

	if (ret || !write || prev_mode == insn->current_mode)
		goto ret;

	ret = update_insn_emulation_mode(insn, prev_mode);
	if (ret) {
		/* Mode change failed, revert to previous mode. */
		insn->current_mode = prev_mode;
		update_insn_emulation_mode(insn, INSN_UNDEF);
	}
ret:
	table->data = insn;
	return ret;
}

static struct ctl_table ctl_abi[] = {
	{
		.procname = "abi",
		.mode = 0555,
	},
	{ }
};

static void __init register_insn_emulation_sysctl(struct ctl_table *table)
{
	unsigned long flags;
	int i = 0;
	struct insn_emulation *insn;
	struct ctl_table *insns_sysctl, *sysctl;

	insns_sysctl = kzalloc(sizeof(*sysctl) * (nr_insn_emulated + 1),
			      GFP_KERNEL);

	raw_spin_lock_irqsave(&insn_emulation_lock, flags);
	list_for_each_entry(insn, &insn_emulation, node) {
		sysctl = &insns_sysctl[i];

		sysctl->mode = 0644;
		sysctl->maxlen = sizeof(int);

		sysctl->procname = insn->ops->name;
		sysctl->data = insn;
		sysctl->extra1 = &insn->min;
		sysctl->extra2 = &insn->max;
		sysctl->proc_handler = emulation_proc_handler;
		i++;
	}
	raw_spin_unlock_irqrestore(&insn_emulation_lock, flags);

	table->child = insns_sysctl;
	register_sysctl_table(table);
}

/*
 *  Implement emulation of the SWP/SWPB instructions using load-exclusive and
 *  store-exclusive.
 *
 *  Syntax of SWP{B} instruction: SWP{B}<c> <Rt>, <Rt2>, [<Rn>]
 *  Where: Rt  = destination
 *	   Rt2 = source
 *	   Rn  = address
 */

/*
 * Error-checking SWP macros implemented using ldxr{b}/stxr{b}
 */

/* Arbitrary constant to ensure forward-progress of the LL/SC loop */
#define __SWP_LL_SC_LOOPS	4

#define __user_swpX_asm(data, addr, res, temp, temp2, B)	\
<<<<<<< HEAD
	__asm__ __volatile__(					\
	"	mov		%w3, %w7\n"			\
	ALTERNATIVE("nop", SET_PSTATE_PAN(0), ARM64_HAS_PAN,	\
		    CONFIG_ARM64_PAN)				\
=======
do {								\
	uaccess_enable();					\
	__asm__ __volatile__(					\
	"	mov		%w3, %w7\n"			\
>>>>>>> c470abd4
	"0:	ldxr"B"		%w2, [%4]\n"			\
	"1:	stxr"B"		%w0, %w1, [%4]\n"		\
	"	cbz		%w0, 2f\n"			\
	"	sub		%w3, %w3, #1\n"			\
	"	cbnz		%w3, 0b\n"			\
	"	mov		%w0, %w5\n"			\
	"	b		3f\n"				\
	"2:\n"							\
	"	mov		%w1, %w2\n"			\
	"3:\n"							\
	"	.pushsection	 .fixup,\"ax\"\n"		\
	"	.align		2\n"				\
	"4:	mov		%w0, %w6\n"			\
	"	b		3b\n"				\
	"	.popsection"					\
	_ASM_EXTABLE(0b, 4b)					\
	_ASM_EXTABLE(1b, 4b)					\
<<<<<<< HEAD
	ALTERNATIVE("nop", SET_PSTATE_PAN(1), ARM64_HAS_PAN,	\
		CONFIG_ARM64_PAN)				\
	: "=&r" (res), "+r" (data), "=&r" (temp), "=&r" (temp2)	\
	: "r" (addr), "i" (-EAGAIN), "i" (-EFAULT),		\
	  "i" (__SWP_LL_SC_LOOPS)				\
	: "memory")
=======
	: "=&r" (res), "+r" (data), "=&r" (temp), "=&r" (temp2)	\
	: "r" (addr), "i" (-EAGAIN), "i" (-EFAULT),		\
	  "i" (__SWP_LL_SC_LOOPS)				\
	: "memory");						\
	uaccess_disable();					\
} while (0)
>>>>>>> c470abd4

#define __user_swp_asm(data, addr, res, temp, temp2) \
	__user_swpX_asm(data, addr, res, temp, temp2, "")
#define __user_swpb_asm(data, addr, res, temp, temp2) \
	__user_swpX_asm(data, addr, res, temp, temp2, "b")

/*
 * Bit 22 of the instruction encoding distinguishes between
 * the SWP and SWPB variants (bit set means SWPB).
 */
#define TYPE_SWPB (1 << 22)

static int emulate_swpX(unsigned int address, unsigned int *data,
			unsigned int type)
{
	unsigned int res = 0;

	if ((type != TYPE_SWPB) && (address & 0x3)) {
		/* SWP to unaligned address not permitted */
		pr_debug("SWP instruction on unaligned pointer!\n");
		return -EFAULT;
	}

	while (1) {
		unsigned long temp, temp2;

		if (type == TYPE_SWPB)
			__user_swpb_asm(*data, address, res, temp, temp2);
		else
			__user_swp_asm(*data, address, res, temp, temp2);

		if (likely(res != -EAGAIN) || signal_pending(current))
			break;

		cond_resched();
	}

	return res;
}

#define ARM_OPCODE_CONDTEST_FAIL   0
#define ARM_OPCODE_CONDTEST_PASS   1
#define ARM_OPCODE_CONDTEST_UNCOND 2

#define	ARM_OPCODE_CONDITION_UNCOND	0xf

static unsigned int __kprobes aarch32_check_condition(u32 opcode, u32 psr)
{
	u32 cc_bits  = opcode >> 28;

	if (cc_bits != ARM_OPCODE_CONDITION_UNCOND) {
		if ((*aarch32_opcode_cond_checks[cc_bits])(psr))
			return ARM_OPCODE_CONDTEST_PASS;
		else
			return ARM_OPCODE_CONDTEST_FAIL;
	}
	return ARM_OPCODE_CONDTEST_UNCOND;
}

/*
 * swp_handler logs the id of calling process, dissects the instruction, sanity
 * checks the memory location, calls emulate_swpX for the actual operation and
 * deals with fixup/error handling before returning
 */
static int swp_handler(struct pt_regs *regs, u32 instr)
{
	u32 destreg, data, type, address = 0;
	int rn, rt2, res = 0;

	perf_sw_event(PERF_COUNT_SW_EMULATION_FAULTS, 1, regs, regs->pc);

	type = instr & TYPE_SWPB;

	switch (aarch32_check_condition(instr, regs->pstate)) {
	case ARM_OPCODE_CONDTEST_PASS:
		break;
	case ARM_OPCODE_CONDTEST_FAIL:
		/* Condition failed - return to next instruction */
		goto ret;
	case ARM_OPCODE_CONDTEST_UNCOND:
		/* If unconditional encoding - not a SWP, undef */
		return -EFAULT;
	default:
		return -EINVAL;
	}

	rn = aarch32_insn_extract_reg_num(instr, A32_RN_OFFSET);
	rt2 = aarch32_insn_extract_reg_num(instr, A32_RT2_OFFSET);

	address = (u32)regs->user_regs.regs[rn];
	data	= (u32)regs->user_regs.regs[rt2];
	destreg = aarch32_insn_extract_reg_num(instr, A32_RT_OFFSET);

	pr_debug("addr in r%d->0x%08x, dest is r%d, source in r%d->0x%08x)\n",
		rn, address, destreg,
		aarch32_insn_extract_reg_num(instr, A32_RT2_OFFSET), data);

	/* Check access in reasonable access range for both SWP and SWPB */
	if (!access_ok(VERIFY_WRITE, (address & ~3), 4)) {
		pr_debug("SWP{B} emulation: access to 0x%08x not allowed!\n",
			address);
		goto fault;
	}

	res = emulate_swpX(address, &data, type);
	if (res == -EFAULT)
		goto fault;
	else if (res == 0)
		regs->user_regs.regs[destreg] = data;

ret:
	if (type == TYPE_SWPB)
		trace_instruction_emulation("swpb", regs->pc);
	else
		trace_instruction_emulation("swp", regs->pc);

	pr_warn_ratelimited("\"%s\" (%ld) uses obsolete SWP{B} instruction at 0x%llx\n",
			current->comm, (unsigned long)current->pid, regs->pc);

	regs->pc += 4;
	return 0;

fault:
	pr_debug("SWP{B} emulation: access caused memory abort!\n");
	arm64_notify_segfault(regs, address);

	return 0;
}

/*
 * Only emulate SWP/SWPB executed in ARM state/User mode.
 * The kernel must be SWP free and SWP{B} does not exist in Thumb.
 */
static struct undef_hook swp_hooks[] = {
	{
		.instr_mask	= 0x0fb00ff0,
		.instr_val	= 0x01000090,
		.pstate_mask	= COMPAT_PSR_MODE_MASK,
		.pstate_val	= COMPAT_PSR_MODE_USR,
		.fn		= swp_handler
	},
	{ }
};

static struct insn_emulation_ops swp_ops = {
	.name = "swp",
	.status = INSN_OBSOLETE,
	.hooks = swp_hooks,
	.set_hw_mode = NULL,
};

static int cp15barrier_handler(struct pt_regs *regs, u32 instr)
{
	perf_sw_event(PERF_COUNT_SW_EMULATION_FAULTS, 1, regs, regs->pc);

	switch (aarch32_check_condition(instr, regs->pstate)) {
	case ARM_OPCODE_CONDTEST_PASS:
		break;
	case ARM_OPCODE_CONDTEST_FAIL:
		/* Condition failed - return to next instruction */
		goto ret;
	case ARM_OPCODE_CONDTEST_UNCOND:
		/* If unconditional encoding - not a barrier instruction */
		return -EFAULT;
	default:
		return -EINVAL;
	}

	switch (aarch32_insn_mcr_extract_crm(instr)) {
	case 10:
		/*
		 * dmb - mcr p15, 0, Rt, c7, c10, 5
		 * dsb - mcr p15, 0, Rt, c7, c10, 4
		 */
		if (aarch32_insn_mcr_extract_opc2(instr) == 5) {
			dmb(sy);
			trace_instruction_emulation(
				"mcr p15, 0, Rt, c7, c10, 5 ; dmb", regs->pc);
		} else {
			dsb(sy);
			trace_instruction_emulation(
				"mcr p15, 0, Rt, c7, c10, 4 ; dsb", regs->pc);
		}
		break;
	case 5:
		/*
		 * isb - mcr p15, 0, Rt, c7, c5, 4
		 *
		 * Taking an exception or returning from one acts as an
		 * instruction barrier. So no explicit barrier needed here.
		 */
		trace_instruction_emulation(
			"mcr p15, 0, Rt, c7, c5, 4 ; isb", regs->pc);
		break;
	}

ret:
	pr_warn_ratelimited("\"%s\" (%ld) uses deprecated CP15 Barrier instruction at 0x%llx\n",
			current->comm, (unsigned long)current->pid, regs->pc);

	regs->pc += 4;
	return 0;
}

static int cp15_barrier_set_hw_mode(bool enable)
{
	if (enable)
		config_sctlr_el1(0, SCTLR_EL1_CP15BEN);
	else
		config_sctlr_el1(SCTLR_EL1_CP15BEN, 0);
	return 0;
}

static struct undef_hook cp15_barrier_hooks[] = {
	{
		.instr_mask	= 0x0fff0fdf,
		.instr_val	= 0x0e070f9a,
		.pstate_mask	= COMPAT_PSR_MODE_MASK,
		.pstate_val	= COMPAT_PSR_MODE_USR,
		.fn		= cp15barrier_handler,
	},
	{
		.instr_mask	= 0x0fff0fff,
		.instr_val	= 0x0e070f95,
		.pstate_mask	= COMPAT_PSR_MODE_MASK,
		.pstate_val	= COMPAT_PSR_MODE_USR,
		.fn		= cp15barrier_handler,
	},
	{ }
};

static struct insn_emulation_ops cp15_barrier_ops = {
	.name = "cp15_barrier",
	.status = INSN_DEPRECATED,
	.hooks = cp15_barrier_hooks,
	.set_hw_mode = cp15_barrier_set_hw_mode,
};

static int setend_set_hw_mode(bool enable)
{
	if (!cpu_supports_mixed_endian_el0())
		return -EINVAL;

	if (enable)
		config_sctlr_el1(SCTLR_EL1_SED, 0);
	else
		config_sctlr_el1(0, SCTLR_EL1_SED);
	return 0;
}

static int compat_setend_handler(struct pt_regs *regs, u32 big_endian)
{
	char *insn;

	perf_sw_event(PERF_COUNT_SW_EMULATION_FAULTS, 1, regs, regs->pc);

	if (big_endian) {
		insn = "setend be";
		regs->pstate |= COMPAT_PSR_E_BIT;
	} else {
		insn = "setend le";
		regs->pstate &= ~COMPAT_PSR_E_BIT;
	}

	trace_instruction_emulation(insn, regs->pc);
	pr_warn_ratelimited("\"%s\" (%ld) uses deprecated setend instruction at 0x%llx\n",
			current->comm, (unsigned long)current->pid, regs->pc);

	return 0;
}

static int a32_setend_handler(struct pt_regs *regs, u32 instr)
{
	int rc = compat_setend_handler(regs, (instr >> 9) & 1);
	regs->pc += 4;
	return rc;
}

static int t16_setend_handler(struct pt_regs *regs, u32 instr)
{
	int rc = compat_setend_handler(regs, (instr >> 3) & 1);
	regs->pc += 2;
	return rc;
}

static struct undef_hook setend_hooks[] = {
	{
		.instr_mask	= 0xfffffdff,
		.instr_val	= 0xf1010000,
		.pstate_mask	= COMPAT_PSR_MODE_MASK,
		.pstate_val	= COMPAT_PSR_MODE_USR,
		.fn		= a32_setend_handler,
	},
	{
		/* Thumb mode */
		.instr_mask	= 0x0000fff7,
		.instr_val	= 0x0000b650,
		.pstate_mask	= (COMPAT_PSR_T_BIT | COMPAT_PSR_MODE_MASK),
		.pstate_val	= (COMPAT_PSR_T_BIT | COMPAT_PSR_MODE_USR),
		.fn		= t16_setend_handler,
	},
	{}
};

static struct insn_emulation_ops setend_ops = {
	.name = "setend",
	.status = INSN_DEPRECATED,
	.hooks = setend_hooks,
	.set_hw_mode = setend_set_hw_mode,
};

/*
 * Invoked as late_initcall, since not needed before init spawned.
 */
static int __init armv8_deprecated_init(void)
{
	if (IS_ENABLED(CONFIG_SWP_EMULATION))
		register_insn_emulation(&swp_ops);

	if (IS_ENABLED(CONFIG_CP15_BARRIER_EMULATION))
		register_insn_emulation(&cp15_barrier_ops);

	if (IS_ENABLED(CONFIG_SETEND_EMULATION)) {
		if(system_supports_mixed_endian_el0())
			register_insn_emulation(&setend_ops);
		else
			pr_info("setend instruction emulation is not supported on the system");
	}

	cpuhp_setup_state_nocalls(CPUHP_AP_ARM64_ISNDEP_STARTING,
				  "arm64/isndep:starting",
				  run_all_insn_set_hw_mode, NULL);
	register_insn_emulation_sysctl(ctl_abi);

	return 0;
}

late_initcall(armv8_deprecated_init);<|MERGE_RESOLUTION|>--- conflicted
+++ resolved
@@ -283,17 +283,10 @@
 #define __SWP_LL_SC_LOOPS	4
 
 #define __user_swpX_asm(data, addr, res, temp, temp2, B)	\
-<<<<<<< HEAD
-	__asm__ __volatile__(					\
-	"	mov		%w3, %w7\n"			\
-	ALTERNATIVE("nop", SET_PSTATE_PAN(0), ARM64_HAS_PAN,	\
-		    CONFIG_ARM64_PAN)				\
-=======
 do {								\
 	uaccess_enable();					\
 	__asm__ __volatile__(					\
 	"	mov		%w3, %w7\n"			\
->>>>>>> c470abd4
 	"0:	ldxr"B"		%w2, [%4]\n"			\
 	"1:	stxr"B"		%w0, %w1, [%4]\n"		\
 	"	cbz		%w0, 2f\n"			\
@@ -311,21 +304,12 @@
 	"	.popsection"					\
 	_ASM_EXTABLE(0b, 4b)					\
 	_ASM_EXTABLE(1b, 4b)					\
-<<<<<<< HEAD
-	ALTERNATIVE("nop", SET_PSTATE_PAN(1), ARM64_HAS_PAN,	\
-		CONFIG_ARM64_PAN)				\
-	: "=&r" (res), "+r" (data), "=&r" (temp), "=&r" (temp2)	\
-	: "r" (addr), "i" (-EAGAIN), "i" (-EFAULT),		\
-	  "i" (__SWP_LL_SC_LOOPS)				\
-	: "memory")
-=======
 	: "=&r" (res), "+r" (data), "=&r" (temp), "=&r" (temp2)	\
 	: "r" (addr), "i" (-EAGAIN), "i" (-EFAULT),		\
 	  "i" (__SWP_LL_SC_LOOPS)				\
 	: "memory");						\
 	uaccess_disable();					\
 } while (0)
->>>>>>> c470abd4
 
 #define __user_swp_asm(data, addr, res, temp, temp2) \
 	__user_swpX_asm(data, addr, res, temp, temp2, "")
