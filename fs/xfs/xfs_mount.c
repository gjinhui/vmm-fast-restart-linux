--- conflicted
+++ resolved
@@ -447,8 +447,6 @@
 	return 0;
 }
 
-<<<<<<< HEAD
-=======
 /* Update alignment values based on mount options and sb values. */
 STATIC int
 xfs_update_alignment(
@@ -480,7 +478,6 @@
 	return 0;
 }
 
->>>>>>> a7196caf
 /*
  * precalculate the low space thresholds for dynamic speculative preallocation.
  */
